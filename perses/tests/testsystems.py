from __future__ import print_function
"""
Test systems for perses automated design.

Examples
--------

Alanine dipeptide in various environments (vacuum, implicit, explicit):

>>> from perses.tests.testsystems import AlaninDipeptideSAMS
>>> testsystem = AlanineDipeptideTestSystem()
>>> system_generator = testsystem.system_generator['explicit']
>>> sams_sampler = testsystem.sams_sampler['explicit']

TODO
----
* Have all PersesTestSystem subclasses automatically subjected to a battery of tests.
* Add short descriptions to each class through a class property.

"""

# TODO: Use inexpensive charging methods for small molecules in tests

__author__ = 'John D. Chodera'

################################################################################
# IMPORTS
################################################################################
from simtk import openmm, unit
from simtk.openmm import app
import os, os.path
import sys, math
import numpy as np
from functools import partial
from pkg_resources import resource_filename
from openeye import oechem, oeshape, oeomega
from openmmtools import testsystems
from openmmtools import states
from openmmtools.mcmc import MCMCSampler, LangevinSplittingDynamicsMove
from perses.tests.utils import sanitizeSMILES, canonicalize_SMILES
from perses.storage import NetCDFStorage, NetCDFStorageView
from perses.rjmc.topology_proposal import OESMILES_OPTIONS
from perses.rjmc.geometry import FFAllAngleGeometryEngine
import tempfile
import copy
from openmmtools.constants import kB
from perses.rjmc.topology_proposal import SystemGenerator

# TODO: Use dummy system generator to work around SystemGenerator issues
#from perses.rjmc.topology_proposal import DummySystemGenerator
#SystemGenerator = DummySystemGenerator

################################################################################
# TEST SYSTEMS
################################################################################

class PersesTestSystem(object):
    """
    Create a consistent set of samplers useful for testing.

    Properties
    ----------
    environments : list of str
        Available environments
    topologies : dict of simtk.openmm.app.Topology
        Initial system Topology objects; topologies[environment] is the topology for `environment`
    positions : dict of simtk.unit.Quantity of [nparticles,3] with units compatible with nanometers
        Initial positions corresponding to initial Topology objects
    system_generators : dict of SystemGenerator objects
        SystemGenerator objects for environments
    proposal_engines : dict of ProposalEngine
        Proposal engines
    themodynamic_states : dict of thermodynamic_states
        Themodynamic states for each environment
    mcmc_samplers : dict of MCMCSampler objects
        MCMCSampler objects for environments
    exen_samplers : dict of ExpandedEnsembleSampler objects
        ExpandedEnsembleSampler objects for environments
    sams_samplers : dict of SAMSSampler objects
        SAMSSampler objects for environments
    designer : MultiTargetDesign sampler
        Example MultiTargetDesign sampler

    """
    def __init__(self, storage_filename=None, mode='w', ncmc_nsteps=5, mcmc_nsteps=100):
        """Create a testsystem.

        Parameters
        ----------
        storage_filename : str, optional, default=None
           If specified, bind to this storage file.
        mode : str, optional, default='w'
           File open mode, 'w' for (over)write, 'a' for append.

        """
        self.storage = None
        if storage_filename is not None:
            self.storage = NetCDFStorage(storage_filename, mode='w')
        self.environments = list()
        self.topologies = dict()
        self.positions = dict()
        self.system_generators = dict()
        self.proposal_engines = dict()
        self.thermodynamic_states = dict()
        self.mcmc_samplers = dict()
        self.exen_samplers = dict()
        self.sams_samplers = dict()
        self.designer = None
        self.geometry_engine = FFAllAngleGeometryEngine(metadata={})
        self._splitting = "V R O R V"
        self._timestep = 1.0*unit.femtosecond
        self._ncmc_nsteps = ncmc_nsteps
        self._mcmc_nsteps = mcmc_nsteps
        self._move = LangevinSplittingDynamicsMove(timestep=self._timestep, splitting=self._splitting, n_restart_attempts=10)
        self._move.n_restart_attempts = 10


class AlanineDipeptideTestSystem(PersesTestSystem):
    """
    Create a consistent set of SAMS samplers useful for testing PointMutationEngine on alanine dipeptide in various solvents.
    This is useful for testing a variety of components.

    Properties
    ----------
    environments : list of str
        Available environments: ['vacuum', 'explicit', 'implicit']
    topologies : dict of simtk.openmm.app.Topology
        Initial system Topology objects; topologies[environment] is the topology for `environment`
    positions : dict of simtk.unit.Quantity of [nparticles,3] with units compatible with nanometers
        Initial positions corresponding to initial Topology objects
    system_generators : dict of SystemGenerator objects
        SystemGenerator objects for environments
    proposal_engines : dict of ProposalEngine
        Proposal engines
    themodynamic_states : dict of thermodynamic_states
        Themodynamic states for each environment
    mcmc_samplers : dict of MCMCSampler objects
        MCMCSampler objects for environments
    exen_samplers : dict of ExpandedEnsembleSampler objects
        ExpandedEnsembleSampler objects for environments
    sams_samplers : dict of SAMSSampler objects
        SAMSSampler objects for environments
    designer : MultiTargetDesign sampler
        Example MultiTargetDesign sampler for implicit solvent hydration free energies

    Examples
    --------

    >>> from perses.tests.testsystems import AlanineDipeptideTestSystem
    >>> testsystem = AlanineDipeptideTestSystem()
    # Build a system
    >>> system = testsystem.system_generators['vacuum'].build_system(testsystem.topologies['vacuum'])
    # Retrieve a SAMSSampler
    >>> sams_sampler = testsystem.sams_samplers['implicit']

    """
    def __init__(self, constraints=app.HBonds, **kwargs):
        super(AlanineDipeptideTestSystem, self).__init__(**kwargs)
        environments = ['explicit', 'implicit', 'vacuum']
        temperature = 300*unit.kelvin
        pressure = 1.0*unit.atmospheres

        # Use sterics in proposals
        self.geometry_engine.use_sterics = True

        # Write atom-by-atom geometry output.
        self.geometry_engine.write_proposal_pdb = True
        self.geometry_engine.pdb_filename_prefix = 'geometry'

        # Create a system generator for our desired forcefields.
<<<<<<< HEAD
        from perses.forcefields import SystemGenerator
=======

>>>>>>> 1973bc93
        barostat = openmm.MonteCarloBarostat(pressure, temperature)
        system_generators = dict()
        system_generators['explicit'] = SystemGenerator(['amber99sbildn.xml', 'tip3p.xml'],
            forcefield_kwargs={ 'nonbondedMethod' : app.CutoffPeriodic, 'nonbondedCutoff' : 9.0 * unit.angstrom, 'implicitSolvent' : None, 'constraints' : constraints },
            use_antechamber=False, barostat=barostat)
        system_generators['implicit'] = SystemGenerator(['amber99sbildn.xml', 'amber99_obc.xml'],
            forcefield_kwargs={ 'nonbondedMethod' : app.NoCutoff, 'implicitSolvent' : app.OBC2, 'constraints' : constraints },
            use_antechamber=False)
        system_generators['vacuum'] = SystemGenerator(['amber99sbildn.xml'],
            forcefield_kwargs={ 'nonbondedMethod' : app.NoCutoff, 'implicitSolvent' : None, 'constraints' : constraints },
            use_antechamber=False)

        # Create peptide in solvent.
        from openmmtools.testsystems import AlanineDipeptideExplicit, AlanineDipeptideImplicit, AlanineDipeptideVacuum
        from pkg_resources import resource_filename
        pdb_filename = resource_filename('openmmtools', 'alanine-dipeptide-gbsa/alanine-dipeptide.pdb')
        from simtk.openmm.app import PDBFile
        topologies = dict()
        positions = dict()
        pdbfile = PDBFile(pdb_filename)
        topologies['vacuum'] = pdbfile.getTopology()
        positions['vacuum'] = pdbfile.getPositions(asNumpy=True)
        topologies['implicit'] = pdbfile.getTopology()
        positions['implicit'] = pdbfile.getPositions(asNumpy=True)

        # Create molecule in explicit solvent.
        modeller = app.Modeller(topologies['vacuum'], positions['vacuum'])
        modeller.addSolvent(system_generators['explicit'].getForceField(), model='tip3p', padding=9.0*unit.angstrom)
        topologies['explicit'] = modeller.getTopology()
        positions['explicit'] = modeller.getPositions()

        # Set up the proposal engines.
        from perses.rjmc.topology_proposal import PointMutationEngine
        proposal_metadata = {
            'ffxmls' : ['amber99sbildn.xml'], # take sidechain definitions from this ffxml file
            'always_change' : True # don't propose self-transitions
            }
        proposal_engines = dict()
        chain_id = ' '
        allowed_mutations = [[('2','VAL')],[('2','LEU')],[('2','ILE')]]
        for environment in environments:
            proposal_engines[environment] = PointMutationEngine(topologies[environment],system_generators[environment], chain_id, proposal_metadata=proposal_metadata, allowed_mutations=allowed_mutations)

        # Generate systems
        systems = dict()
        for environment in environments:
            systems[environment] = system_generators[environment].build_system(topologies[environment])

        # Define thermodynamic state of interest.

        thermodynamic_states = dict()
        thermodynamic_states['explicit'] = states.ThermodynamicState(system=systems['explicit'], temperature=temperature, pressure=pressure)
        thermodynamic_states['implicit'] = states.ThermodynamicState(system=systems['implicit'], temperature=temperature)
        thermodynamic_states['vacuum']   = states.ThermodynamicState(system=systems['vacuum'], temperature=temperature)

        # Create SAMS samplers
        from perses.samplers.samplers import ExpandedEnsembleSampler, SAMSSampler
        mcmc_samplers = dict()
        exen_samplers = dict()
        sams_samplers = dict()
        for environment in environments:
            storage = None
            if self.storage:
                storage = NetCDFStorageView(self.storage, envname=environment)

            chemical_state_key = proposal_engines[environment].compute_state_key(topologies[environment])
            if environment == 'explicit':
                sampler_state = states.SamplerState(positions[environment], box_vectors=systems[environment].getDefaultPeriodicBoxVectors())
            else:
                sampler_state = states.SamplerState(positions=positions[environment])
            mcmc_samplers[environment] = MCMCSampler(thermodynamic_states[environment], sampler_state, copy.deepcopy(self._move))
             # reduce number of steps for testing
            mcmc_samplers[environment].timestep = 1.0 * unit.femtoseconds

            exen_samplers[environment] = ExpandedEnsembleSampler(mcmc_samplers[environment], topologies[environment], chemical_state_key, proposal_engines[environment], self.geometry_engine, options={'nsteps': 0}, storage=storage)
            exen_samplers[environment].verbose = True
            sams_samplers[environment] = SAMSSampler(exen_samplers[environment], storage=storage)
            sams_samplers[environment].verbose = True

        # Create test MultiTargetDesign sampler.
        from perses.samplers.samplers import MultiTargetDesign
        target_samplers = { sams_samplers['implicit'] : 1.0, sams_samplers['vacuum'] : -1.0 }
        designer = MultiTargetDesign(target_samplers, storage=self.storage)
        designer.verbose = True

        # Store things.
        self.environments = environments
        self.topologies = topologies
        self.positions = positions
        self.systems = systems
        self.system_generators = system_generators
        self.proposal_engines = proposal_engines
        self.thermodynamic_states = thermodynamic_states
        self.mcmc_samplers = mcmc_samplers
        self.exen_samplers = exen_samplers
        self.sams_samplers = sams_samplers
        self.designer = designer

class AlanineDipeptideValenceTestSystem(PersesTestSystem):
    """
    Create a consistent set of SAMS samplers useful for testing PointMutationEngine on alanine dipeptide in various solvents.
    Only valence terms are included---no sterics.

    Properties
    ----------
    environments : list of str
        Available environments: ['vacuum']
    topologies : dict of simtk.openmm.app.Topology
        Initial system Topology objects; topologies[environment] is the topology for `environment`
    positions : dict of simtk.unit.Quantity of [nparticles,3] with units compatible with nanometers
        Initial positions corresponding to initial Topology objects
    system_generators : dict of SystemGenerator objects
        SystemGenerator objects for environments
    proposal_engines : dict of ProposalEngine
        Proposal engines
    themodynamic_states : dict of thermodynamic_states
        Themodynamic states for each environment
    mcmc_samplers : dict of MCMCSampler objects
        MCMCSampler objects for environments
    exen_samplers : dict of ExpandedEnsembleSampler objects
        ExpandedEnsembleSampler objects for environments
    sams_samplers : dict of SAMSSampler objects
        SAMSSampler objects for environments
    designer : MultiTargetDesign sampler
        Example MultiTargetDesign sampler for implicit solvent hydration free energies

    Examples
    --------

    >>> from perses.tests.testsystems import AlanineDipeptideValenceTestSystem
    >>> testsystem = AlanineDipeptideValenceTestSystem()
    # Build a system
    >>> system = testsystem.system_generators['vacuum'].build_system(testsystem.topologies['vacuum'])
    # Retrieve a SAMSSampler
    >>> sams_sampler = testsystem.sams_samplers['vacuum']

    """
    def __init__(self, **kwargs):
        super(AlanineDipeptideValenceTestSystem, self).__init__(**kwargs)
        environments = ['vacuum']

        # Write atom-by-atom geometry output.
        self.geometry_engine.write_proposal_pdb = False
        #self.geometry_engine.pdb_filename_prefix = 'geometry2'

        # Create a system generator for our desired forcefields.
<<<<<<< HEAD
        from perses.forcefields import SystemGenerator
=======
>>>>>>> 1973bc93
        system_generators = dict()
        from pkg_resources import resource_filename
        valence_xml_filename = resource_filename('perses', 'amber99sbildn-valence-only.xml')
        system_generators['vacuum'] = SystemGenerator([valence_xml_filename],
            forcefield_kwargs={ 'nonbondedMethod' : app.NoCutoff, 'implicitSolvent' : None, 'constraints' : None },
            use_antechamber=False)

        # Create peptide in solvent.
        from openmmtools.testsystems import AlanineDipeptideExplicit, AlanineDipeptideImplicit, AlanineDipeptideVacuum
        from pkg_resources import resource_filename
        pdb_filename = resource_filename('openmmtools', 'alanine-dipeptide-gbsa/alanine-dipeptide.pdb')
        from simtk.openmm.app import PDBFile
        topologies = dict()
        positions = dict()
        pdbfile = PDBFile(pdb_filename)
        topologies['vacuum'] = pdbfile.getTopology()
        positions['vacuum'] = pdbfile.getPositions(asNumpy=True)

        # Set up the proposal engines.
        from perses.rjmc.topology_proposal import PointMutationEngine
        proposal_metadata = {
            'ffxmls' : ['amber99sbildn.xml'], # take sidechain definitions from this ffxml file
            'always_change' : True # don't propose self-transitions
            }
        proposal_engines = dict()
        chain_id = ' '
        allowed_mutations = [[('2','PHE')]]
        proposal_metadata = {"always_change":True}
        for environment in environments:
            proposal_engines[environment] = PointMutationEngine(topologies[environment],system_generators[environment], chain_id, proposal_metadata=proposal_metadata, allowed_mutations=allowed_mutations, always_change=True)

        # Generate systems
        systems = dict()
        for environment in environments:
            systems[environment] = system_generators[environment].build_system(topologies[environment])

        # Define thermodynamic state of interest.

        thermodynamic_states = dict()
        temperature = 300*unit.kelvin
        pressure = 1.0*unit.atmospheres
        thermodynamic_states['vacuum'] = states.ThermodynamicState(system=systems['vacuum'], temperature=temperature)

        # Create SAMS samplers
        from perses.samplers.samplers import ExpandedEnsembleSampler, SAMSSampler
        mcmc_samplers = dict()
        exen_samplers = dict()
        sams_samplers = dict()
        for environment in environments:
            storage = None
            if self.storage:
                storage = NetCDFStorageView(self.storage, envname=environment)

            chemical_state_key = proposal_engines[environment].compute_state_key(topologies[environment])
            sampler_state = states.SamplerState(positions=positions[environment])
            mcmc_samplers[environment] = MCMCSampler(thermodynamic_states[environment], sampler_state, copy.deepcopy(self._move))
             # reduce number of steps for testing

            exen_samplers[environment] = ExpandedEnsembleSampler(mcmc_samplers[environment], topologies[environment], chemical_state_key, proposal_engines[environment], self.geometry_engine, options={'nsteps':50}, storage=storage)
            exen_samplers[environment].verbose = True
            sams_samplers[environment] = SAMSSampler(exen_samplers[environment], storage=storage)
            sams_samplers[environment].verbose = True

        # Create test MultiTargetDesign sampler.
        from perses.samplers.samplers import MultiTargetDesign
        target_samplers = { sams_samplers['vacuum'] : 1.0 }
        designer = MultiTargetDesign(target_samplers, storage=self.storage)
        designer.verbose = True

        # Store things.
        self.environments = environments
        self.topologies = topologies
        self.positions = positions
        self.systems = systems
        self.system_generators = system_generators
        self.proposal_engines = proposal_engines
        self.thermodynamic_states = thermodynamic_states
        self.mcmc_samplers = mcmc_samplers
        self.exen_samplers = exen_samplers
        self.sams_samplers = sams_samplers
        self.designer = designer

def load_via_pdbfixer(filename=None, pdbid=None):
    """
    Load a PDB file via PDBFixer, keeping all heterogens and building in protons for any crystallographic waters.
    """
    from pdbfixer import PDBFixer
    fixer = PDBFixer(filename=filename, pdbid=pdbid)
    fixer.findMissingResidues()
    fixer.findNonstandardResidues()
    fixer.replaceNonstandardResidues()
    fixer.findMissingAtoms()
    fixer.addMissingAtoms()
    fixer.addMissingHydrogens(7.0)
    return [fixer.topology, fixer.positions]

class T4LysozymeMutationTestSystem(PersesTestSystem):
    """
    Create a consistent set of SAMS samplers useful for testing PointMutationEngine on T4 lysozyme in various solvents.
    Wild Type is T4 L99A

    Properties
    ----------
    environments : list of str
        Available environments: ['vacuum', 'explicit', 'implicit']
    topologies : dict of simtk.openmm.app.Topology
        Initial system Topology objects; topologies[environment] is the topology for `environment`
    positions : dict of simtk.unit.Quantity of [nparticles,3] with units compatible with nanometers
        Initial positions corresponding to initial Topology objects
    system_generators : dict of SystemGenerator objects
        SystemGenerator objects for environments
    proposal_engines : dict of ProposalEngine
        Proposal engines
    themodynamic_states : dict of thermodynamic_states
        Themodynamic states for each environment
    mcmc_samplers : dict of MCMCSampler objects
        MCMCSampler objects for environments
    exen_samplers : dict of ExpandedEnsembleSampler objects
        ExpandedEnsembleSampler objects for environments
    sams_samplers : dict of SAMSSampler objects
        SAMSSampler objects for environments
    designer : MultiTargetDesign sampler
        Example MultiTargetDesign sampler for implicit solvent hydration free energies

    Examples
    --------

    >>> from perses.tests.testsystems import T4LysozymeTestSystem
    >>> testsystem = T4LysozymeTestSystem()
    # Build a system
    >>> system = testsystem.system_generators['vacuum'].build_system(testsystem.topologies['vacuum'])
    # Retrieve a SAMSSampler
    >>> sams_sampler = testsystem.sams_samplers['implicit']

    """
    def __init__(self, **kwargs):
        super(T4LysozymeMutationTestSystem, self).__init__(**kwargs)
#        environments = ['explicit-complex', 'explicit-receptor', 'implicit-complex', 'implicit-receptor', 'vacuum-complex', 'vacuum-receptor']
        environments = ['explicit-complex', 'explicit-receptor', 'vacuum-complex', 'vacuum-receptor']
        temperature = 300*unit.kelvin
        pressure = 1.0*unit.atmospheres

        # Create a system generator for our desired forcefields.
<<<<<<< HEAD
        from perses.forcefields import SystemGenerator
=======
>>>>>>> 1973bc93
        from pkg_resources import resource_filename
        gaff_xml_filename = resource_filename('perses', 'gaff.xml')
        barostat = openmm.MonteCarloBarostat(pressure, temperature)
        system_generators = dict()
        system_generators['explicit'] = SystemGenerator([gaff_xml_filename,'amber99sbildn.xml', 'tip3p.xml'],
            forcefield_kwargs={ 'nonbondedMethod' : app.CutoffPeriodic, 'nonbondedCutoff' : 9.0 * unit.angstrom, 'implicitSolvent' : None, 'constraints' : None },
            use_antechamber=True, barostat=barostat)
        system_generators['explicit-complex'] = system_generators['explicit']
        system_generators['explicit-receptor'] = system_generators['explicit']
        system_generators['implicit'] = SystemGenerator([gaff_xml_filename,'amber99sbildn.xml', 'amber99_obc.xml'],
            forcefield_kwargs={ 'nonbondedMethod' : app.NoCutoff, 'implicitSolvent' : app.OBC2, 'constraints' : None },
            use_antechamber=True)
        system_generators['implicit-complex'] = system_generators['implicit']
        system_generators['implicit-receptor'] = system_generators['implicit']
        system_generators['vacuum'] = SystemGenerator([gaff_xml_filename, 'amber99sbildn.xml'],
            forcefield_kwargs={ 'nonbondedMethod' : app.NoCutoff, 'implicitSolvent' : None, 'constraints' : None },
            use_antechamber=True)
        system_generators['vacuum-complex'] = system_generators['vacuum']
        system_generators['vacuum-receptor'] = system_generators['vacuum']

        # Create receptor in solvent.
        from pkg_resources import resource_filename
        pdb_filename = resource_filename('perses', '181L.pdb')
        import pdbfixer
        from simtk.openmm.app import PDBFile, Modeller
        topologies = dict()
        positions = dict()
        [fixer_topology, fixer_positions] = load_via_pdbfixer(pdb_filename)
        modeller = Modeller(fixer_topology, fixer_positions)

        residues_to_delete = [ residue for residue in modeller.getTopology().residues() if residue.name in ['HED','CL','HOH'] ]
        modeller.delete(residues_to_delete)

        receptor_modeller = copy.deepcopy(modeller)
        ligand_modeller = copy.deepcopy(modeller)

        for chain in receptor_modeller.getTopology().chains():
            pass
        chains_to_delete = [chain]
        receptor_modeller.delete(chains_to_delete)
        topologies['receptor'] = receptor_modeller.getTopology()
        positions['receptor'] = receptor_modeller.getPositions()

        for chain in ligand_modeller.getTopology().chains():
            break
        chains_to_delete = [chain]
        ligand_modeller.delete(chains_to_delete)
        for residue in ligand_modeller.getTopology().residues():
            if residue.name == 'BNZ':
                break

        from openmoltools import forcefield_generators
        from perses.tests.utils import extractPositionsFromOEMOL, giveOpenmmPositionsToOEMOL
        import perses.rjmc.geometry as geometry
        from perses.rjmc.topology_proposal import TopologyProposal
        # create OEMol version of benzene
        mol = oechem.OEMol()
        #mol.SetTitle('BNZ') # should be set to residue.name in generateTopologyFromOEMol, not working
        oechem.OESmilesToMol(mol,'C1=CC=CC=C1')
        oechem.OEAddExplicitHydrogens(mol)
        oechem.OETriposAtomNames(mol)
        oechem.OETriposBondTypeNames(mol)

        new_residue = forcefield_generators.generateTopologyFromOEMol(mol)
        for res in new_residue.residues():
            res.name = 'BNZ'
        bnz_new_sys = system_generators['vacuum'].build_system(new_residue)
        kB = unit.BOLTZMANN_CONSTANT_kB * unit.AVOGADRO_CONSTANT_NA
        temperature = 300.0 * unit.kelvin
        kT = kB * temperature
        beta = 1.0/kT
        adding_hydrogen_proposal = TopologyProposal(new_topology=new_residue, new_system =bnz_new_sys, old_topology=ligand_modeller.topology, old_system =bnz_new_sys, logp_proposal = 0.0, new_to_old_atom_map = {0:0,1:1,2:2,3:3,4:4,5:5}, old_chemical_state_key='',new_chemical_state_key='')
        geometry_engine = geometry.FFAllAngleGeometryEngine()
        new_positions, logp = geometry_engine.propose(adding_hydrogen_proposal, ligand_modeller.positions, beta)

        modeller = copy.deepcopy(receptor_modeller)
        modeller.add(new_residue, new_positions)
        topologies['complex'] = modeller.getTopology()
        positions['complex'] = modeller.getPositions()

        # Create all environments.
        for environment in ['implicit', 'vacuum']:
            for component in ['receptor', 'complex']:
                topologies[environment + '-' + component] = topologies[component]
                positions[environment + '-' + component] = positions[component]

        # Set up in explicit solvent.
        for component in ['receptor', 'complex']:
            modeller = app.Modeller(topologies[component], positions[component])
            modeller.addSolvent(system_generators['explicit'].getForceField(), model='tip3p', padding=9.0*unit.angstrom)
            atoms = list(modeller.topology.atoms())
            print('Solvated %s has %s atoms' % (component, len(atoms)))
            topologies['explicit' + '-' + component] = modeller.getTopology()
            positions['explicit' + '-' + component] = modeller.getPositions()

        # Set up the proposal engines.
        allowed_mutations = [
            [('99','GLY')],
            [('102','GLN')],
            [('102','HIS')],
            [('102','GLU')],
            [('102','LEU')],
            [('153','ALA')],
            [('108','VAL')],
            [('99','GLY'),('108','VAL')]
        ]
        from perses.rjmc.topology_proposal import PointMutationEngine
        proposal_metadata = { 'ffxmls' : ['amber99sbildn.xml'] }
        proposal_engines = dict()
        chain_id = 'A'
        for environment in environments:
            proposal_engines[environment] = PointMutationEngine(topologies[environment], system_generators[environment], chain_id, proposal_metadata=proposal_metadata, allowed_mutations=allowed_mutations)

        # Generate systems
        systems = dict()
        for environment in environments:
            print(environment)
            systems[environment] = system_generators[environment].build_system(topologies[environment])

        # Define thermodynamic state of interest.

        thermodynamic_states = dict()
        for component in ['receptor', 'complex']:
            thermodynamic_states['explicit' + '-' + component] = states.ThermodynamicState(system=systems['explicit' + '-' + component], temperature=temperature, pressure=pressure)
            #thermodynamic_states['implicit' + '-' + component] = ThermodynamicState(system=systems['implicit' + '-' + component], temperature=temperature)
            thermodynamic_states['vacuum' + '-' + component]   = states.ThermodynamicState(system=systems['vacuum' + '-' + component], temperature=temperature)

        # Create SAMS samplers
        from perses.samplers.samplers import ExpandedEnsembleSampler, SAMSSampler
        mcmc_samplers = dict()
        exen_samplers = dict()
        sams_samplers = dict()
        for environment in environments:
            storage = None
            if self.storage:
                storage = NetCDFStorageView(self.storage, envname=environment)

            chemical_state_key = proposal_engines[environment].compute_state_key(topologies[environment])
            if environment[0:8] == 'explicit':
                sampler_state = states.SamplerState(positions=positions[environment], box_vectors=systems[environment].getDefaultPeriodicBoxVectors())
            else:
                sampler_state = states.SamplerState(positions=positions[environment])
            mcmc_samplers[environment] = MCMCSampler(thermodynamic_states[environment], sampler_state, copy.deepcopy(self._move))
             # reduce number of steps for testing

            exen_samplers[environment] = ExpandedEnsembleSampler(mcmc_samplers[environment], topologies[environment], chemical_state_key, proposal_engines[environment], self.geometry_engine, options={'nsteps':self._ncmc_nsteps, 'mcmc_nsteps':self._mcmc_nsteps}, storage=storage)
            exen_samplers[environment].verbose = True
            sams_samplers[environment] = SAMSSampler(exen_samplers[environment], storage=storage)
            sams_samplers[environment].verbose = True

        # Create test MultiTargetDesign sampler.
        from perses.samplers.samplers import MultiTargetDesign
        target_samplers = { sams_samplers['explicit-complex'] : 1.0, sams_samplers['explicit-receptor'] : -1.0 }
        designer = MultiTargetDesign(target_samplers, storage=self.storage)
        designer.verbose = True

        # Store things.
        self.environments = environments
        self.topologies = topologies
        self.positions = positions
        self.systems = systems
        self.system_generators = system_generators
        self.proposal_engines = proposal_engines
        self.thermodynamic_states = thermodynamic_states
        self.mcmc_samplers = mcmc_samplers
        self.exen_samplers = exen_samplers
        self.sams_samplers = sams_samplers
        self.designer = designer

class MybTestSystem(PersesTestSystem):
    """
    Create a consistent set of SAMS samplers useful for testing PointMutationEngine on Myb:peptide interaction in various solvents.

    Properties
    ----------
    environments : list of str
        Available environments: ['vacuum', 'explicit', 'implicit']
    topologies : dict of simtk.openmm.app.Topology
        Initial system Topology objects; topologies[environment] is the topology for `environment`
    positions : dict of simtk.unit.Quantity of [nparticles,3] with units compatible with nanometers
        Initial positions corresponding to initial Topology objects
    system_generators : dict of SystemGenerator objects
        SystemGenerator objects for environments
    proposal_engines : dict of ProposalEngine
        Proposal engines
    themodynamic_states : dict of thermodynamic_states
        Themodynamic states for each environment
    mcmc_samplers : dict of MCMCSampler objects
        MCMCSampler objects for environments
    exen_samplers : dict of ExpandedEnsembleSampler objects
        ExpandedEnsembleSampler objects for environments
    sams_samplers : dict of SAMSSampler objects
        SAMSSampler objects for environments
    designer : MultiTargetDesign sampler
        Example MultiTargetDesign sampler for implicit solvent hydration free energies

    Examples
    --------

    >>> from perses.tests.testsystems import MybTestSystem
    >>> testsystem = MybTestSystem()
    # Build a system
    >>> system = testsystem.system_generators['vacuum-peptide'].build_system(testsystem.topologies['vacuum-peptide'])
    # Retrieve a SAMSSampler
    >>> sams_sampler = testsystem.sams_samplers['implicit-peptide']

    """
    def __init__(self, **kwargs):
        super(MybTestSystem, self).__init__(**kwargs)
        environments = ['explicit-complex', 'explicit-peptide', 'implicit-complex', 'implicit-peptide', 'vacuum-complex', 'vacuum-peptide']
        temperature = 300*unit.kelvin
        pressure = 1.0*unit.atmospheres

        # Use sterics in proposals
        self.geometry_engine.use_sterics = True

        # Write atom-by-atom geometry output.
        self.geometry_engine.write_proposal_pdb = True
        self.geometry_engine.pdb_filename_prefix = 'geometry'

        # Create a system generator for our desired forcefields.
<<<<<<< HEAD
        from perses.forcefields import SystemGenerator
=======

>>>>>>> 1973bc93
        barostat = openmm.MonteCarloBarostat(pressure, temperature)
        system_generators = dict()
        system_generators['explicit'] = SystemGenerator(['amber99sbildn.xml', 'tip3p.xml'],
            forcefield_kwargs={ 'nonbondedMethod' : app.CutoffPeriodic, 'nonbondedCutoff' : 9.0 * unit.angstrom, 'implicitSolvent' : None, 'constraints' : None },
            use_antechamber=False)
        system_generators['explicit-complex'] = system_generators['explicit']
        system_generators['explicit-peptide'] = system_generators['explicit']
        system_generators['implicit'] = SystemGenerator(['amber99sbildn.xml', 'amber99_obc.xml'],
            forcefield_kwargs={ 'nonbondedMethod' : app.NoCutoff, 'implicitSolvent' : app.OBC2, 'constraints' : None },
            use_antechamber=False)
        system_generators['implicit-complex'] = system_generators['implicit']
        system_generators['implicit-peptide'] = system_generators['implicit']
        system_generators['vacuum'] = SystemGenerator(['amber99sbildn.xml'],
            forcefield_kwargs={ 'nonbondedMethod' : app.NoCutoff, 'implicitSolvent' : None, 'constraints' : None },
            use_antechamber=False)
        system_generators['vacuum-complex'] = system_generators['vacuum']
        system_generators['vacuum-peptide'] = system_generators['vacuum']

        # Create peptide in solvent.
        from pkg_resources import resource_filename
        pdb_filename = resource_filename('perses', '1sb0.pdb')
        import pdbfixer
        from simtk.openmm.app import PDBFile, Modeller
        topologies = dict()
        positions = dict()
        #pdbfile = PDBFile(pdb_filename)
        [fixer_topology, fixer_positions] = load_via_pdbfixer(pdb_filename)
        topologies['complex'] = fixer_topology
        positions['complex'] = fixer_positions
        modeller = Modeller(topologies['complex'], positions['complex'])
        chains_to_delete = [ chain for chain in modeller.getTopology().chains() if chain.id == 'A' ] # remove chain A
        modeller.delete(chains_to_delete)
        topologies['peptide'] = modeller.getTopology()
        positions['peptide'] = modeller.getPositions()

        # Create all environments.
        for environment in ['implicit', 'vacuum']:
            for component in ['peptide', 'complex']:
                topologies[environment + '-' + component] = topologies[component]
                positions[environment + '-' + component] = positions[component]

        # Set up in explicit solvent.
        for component in ['peptide', 'complex']:
            modeller = app.Modeller(topologies[component], positions[component])
            modeller.addSolvent(system_generators['explicit'].getForceField(), model='tip3p', padding=9.0*unit.angstrom)
            topologies['explicit' + '-' + component] = modeller.getTopology()
            positions['explicit' + '-' + component] = modeller.getPositions()

        # Set up the proposal engines.
        allowed_mutations = list()
        for resid in ['91', '99', '103', '105']:
            for resname in ['ALA', 'LEU', 'VAL', 'PHE', 'CYS', 'THR', 'TRP', 'TYR', 'GLU', 'ASP', 'LYS', 'ARG', 'ASN']:
                allowed_mutations.append([(resid, resname)])
        from perses.rjmc.topology_proposal import PointMutationEngine
        proposal_metadata = {
            'ffxmls' : ['amber99sbildn.xml'], # take sidechain definitions from this ffxml file
            'always_change' : True # don't propose self-transitions
            }
        proposal_engines = dict()
        chain_id = 'B'
        for environment in environments:
            proposal_engines[environment] = PointMutationEngine(topologies[environment], system_generators[environment], chain_id, proposal_metadata=proposal_metadata, allowed_mutations=allowed_mutations)

        # Generate systems
        systems = dict()
        for environment in environments:
            systems[environment] = system_generators[environment].build_system(topologies[environment])

        # Define thermodynamic state of interest.

        thermodynamic_states = dict()
        for component in ['peptide', 'complex']:
            thermodynamic_states['explicit' + '-' + component] = states.ThermodynamicState(system=systems['explicit' + '-' + component], temperature=temperature, pressure=pressure)
            thermodynamic_states['implicit' + '-' + component] = states.ThermodynamicState(system=systems['implicit' + '-' + component], temperature=temperature)
            thermodynamic_states['vacuum' + '-' + component]   = states.ThermodynamicState(system=systems['vacuum' + '-' + component], temperature=temperature)

        # Create SAMS samplers
        from perses.samplers.samplers import ExpandedEnsembleSampler, SAMSSampler
        mcmc_samplers = dict()
        exen_samplers = dict()
        sams_samplers = dict()
        for environment in environments:
            storage = None
            if self.storage:
                storage = NetCDFStorageView(self.storage, envname=environment)

            chemical_state_key = proposal_engines[environment].compute_state_key(topologies[environment])
            if environment[0:8] == 'explicit':
                sampler_state = states.SamplerState(positions=positions[environment], box_vectors=systems[environment].getDefaultPeriodicBoxVectors())
            else:
                sampler_state = states.SamplerState(positions=positions[environment])
            mcmc_samplers[environment] = MCMCSampler(thermodynamic_states[environment], sampler_state, copy.deepcopy(self._move))
            00 # reduce number of steps for testing

            exen_samplers[environment] = ExpandedEnsembleSampler(mcmc_samplers[environment], topologies[environment], chemical_state_key, proposal_engines[environment], self.geometry_engine, options={'nsteps':0}, storage=storage)
            exen_samplers[environment].verbose = True
            sams_samplers[environment] = SAMSSampler(exen_samplers[environment], storage=storage)
            sams_samplers[environment].verbose = True

        # Create test MultiTargetDesign sampler.
        from perses.samplers.samplers import MultiTargetDesign
        target_samplers = { sams_samplers['vacuum-complex'] : 1.0, sams_samplers['vacuum-peptide'] : -1.0 }
        designer = MultiTargetDesign(target_samplers, storage=self.storage)
        designer.verbose = True

        # Store things.
        self.environments = environments
        self.topologies = topologies
        self.positions = positions
        self.systems = systems
        self.system_generators = system_generators
        self.proposal_engines = proposal_engines
        self.thermodynamic_states = thermodynamic_states
        self.mcmc_samplers = mcmc_samplers
        self.exen_samplers = exen_samplers
        self.sams_samplers = sams_samplers
        self.designer = designer

class AblImatinibResistanceTestSystem(PersesTestSystem):
    """
    Create a consistent set of SAMS samplers useful for testing PointMutationEngine on Abl:imatinib.

    Properties
    ----------
    environments : list of str
        Available environments: ['vacuum', 'explicit', 'implicit']
    topologies : dict of simtk.openmm.app.Topology
        Initial system Topology objects; topologies[environment] is the topology for `environment`
    positions : dict of simtk.unit.Quantity of [nparticles,3] with units compatible with nanometers
        Initial positions corresponding to initial Topology objects
    system_generators : dict of SystemGenerator objects
        SystemGenerator objects for environments
    proposal_engines : dict of ProposalEngine
        Proposal engines
    themodynamic_states : dict of thermodynamic_states
        Themodynamic states for each environment
    mcmc_samplers : dict of MCMCSampler objects
        MCMCSampler objects for environments
    exen_samplers : dict of ExpandedEnsembleSampler objects
        ExpandedEnsembleSampler objects for environments
    sams_samplers : dict of SAMSSampler objects
        SAMSSampler objects for environments
    designer : MultiTargetDesign sampler
        Example MultiTargetDesign sampler for implicit solvent hydration free energies

    Examples
    --------

    >>> from perses.tests.testsystems import AblImatinibResistanceTestSystem
    >>> testsystem = AblImatinibResistanceTestSystem()
    # Build a system
    >>> system = testsystem.system_generators['vacuum-inhibitor'].build_system(testsystem.topologies['vacuum-inhibitor'])
    # Retrieve a SAMSSampler
    >>> sams_sampler = testsystem.sams_samplers['vacuum-inhibitor']

    """
    def __init__(self, **kwargs):
        super(AblImatinibResistanceTestSystem, self).__init__(**kwargs)
        solvents = ['vacuum', 'explicit'] # TODO: Add 'implicit' once GBSA parameterization for small molecules is working
#        solvents = ['vacuum'] # DEBUG
        components = ['receptor', 'complex'] # TODO: Add 'ATP:kinase' complex to enable resistance design
        padding = 9.0*unit.angstrom
        explicit_solvent_model = 'tip3p'
        setup_path = 'data/abl-imatinib'
        thermodynamic_states = dict()
        temperature = 300*unit.kelvin
        pressure = 1.0*unit.atmospheres

        # Construct list of all environments
        environments = list()
        for solvent in solvents:
            for component in components:
                environment = solvent + '-' + component
                environments.append(environment)

        # Create a system generator for desired forcefields
<<<<<<< HEAD
        from perses.forcefields import SystemGenerator
=======

>>>>>>> 1973bc93
        from pkg_resources import resource_filename
        gaff_xml_filename = resource_filename('perses', 'data/gaff.xml')
        barostat = openmm.MonteCarloBarostat(pressure, temperature)
        system_generators = dict()
        system_generators['explicit'] = SystemGenerator([gaff_xml_filename, 'amber99sbildn.xml', 'tip3p.xml'],
            forcefield_kwargs={ 'nonbondedMethod' : app.CutoffPeriodic, 'nonbondedCutoff' : 9.0 * unit.angstrom, 'implicitSolvent' : None, 'constraints' : None },
            use_antechamber=True, barostat=barostat)
        system_generators['implicit'] = SystemGenerator([gaff_xml_filename, 'amber99sbildn.xml', 'amber99_obc.xml'],
            forcefield_kwargs={ 'nonbondedMethod' : app.NoCutoff, 'implicitSolvent' : app.OBC2, 'constraints' : None },
            use_antechamber=True)
        system_generators['vacuum'] = SystemGenerator([gaff_xml_filename, 'amber99sbildn.xml'],
            forcefield_kwargs={ 'nonbondedMethod' : app.NoCutoff, 'implicitSolvent' : None, 'constraints' : None },
            use_antechamber=True)
        # Copy system generators for all environments
        for solvent in solvents:
            for component in components:
                environment = solvent + '-' + component
                system_generators[environment] = system_generators[solvent]

        # Load topologies and positions for all components
        from simtk.openmm.app import PDBFile, Modeller
        topologies = dict()
        positions = dict()
        for component in components:
            pdb_filename = resource_filename('perses', os.path.join(setup_path, '%s.pdb' % component))
            pdbfile = PDBFile(pdb_filename)
            topologies[component] = pdbfile.topology
            positions[component] = pdbfile.positions

        # Construct positions and topologies for all solvent environments
        for solvent in solvents:
            for component in components:
                environment = solvent + '-' + component
                if solvent == 'explicit':
                    # Create MODELLER object.
                    modeller = app.Modeller(topologies[component], positions[component])
                    modeller.addSolvent(system_generators[solvent].getForceField(), model='tip3p', padding=9.0*unit.angstrom)
                    topologies[environment] = modeller.getTopology()
                    positions[environment] = modeller.getPositions()
                else:
                    environment = solvent + '-' + component
                    topologies[environment] = topologies[component]
                    positions[environment] = positions[component]

        # Set up resistance mutation proposal engines
        allowed_mutations = list()
        # TODO: Expand this beyond the ATP binding site
        for resid in ['22', '37', '52', '55', '65', '81', '125', '128', '147', '148']:
            for resname in ['ALA', 'CYS', 'ASP', 'GLU', 'PHE', 'HIS', 'ILE', 'LYS', 'LEU', 'MET', 'ASN', 'PRO', 'GLN', 'ARG', 'SER', 'THR', 'VAL', 'TRP', 'TYR']:
                allowed_mutations.append([(resid, resname)])
        from perses.rjmc.topology_proposal import PointMutationEngine
        proposal_metadata = { 'ffxmls' : ['amber99sbildn.xml'] }
        proposal_engines = dict()
        chain_id = 'A'
        for solvent in solvents:
            for component in ['complex', 'receptor']: # Mutations only apply to components that contain the kinase
                environment = solvent + '-' + component
                proposal_engines[environment] = PointMutationEngine(topologies[environment], system_generators[environment], chain_id, proposal_metadata=proposal_metadata, allowed_mutations=allowed_mutations)

        # Generate systems ror all environments
        systems = dict()
        for environment in environments:
            systems[environment] = system_generators[environment].build_system(topologies[environment])

        # Create SAMS samplers

        from perses.samplers.samplers import ExpandedEnsembleSampler, SAMSSampler
        mcmc_samplers = dict()
        exen_samplers = dict()
        sams_samplers = dict()
        thermodynamic_states = dict()
        for solvent in solvents:
            for component in components:
                environment = solvent + '-' + component
                chemical_state_key = proposal_engines[environment].compute_state_key(topologies[environment])

                storage = None
                if self.storage:
                    storage = NetCDFStorageView(self.storage, envname=environment)

                if solvent == 'explicit':
                    thermodynamic_state = states.ThermodynamicState(system=systems[environment], temperature=temperature, pressure=pressure)
                    sampler_state = states.SamplerState(positions=positions[environment], box_vectors=systems[environment].getDefaultPeriodicBoxVectors())
                else:
                    thermodynamic_state = states.ThermodynamicState(system=systems[environment], temperature=temperature)
                    sampler_state = states.SamplerState(positions=positions[environment])

                mcmc_samplers[environment] = MCMCSampler(thermodynamic_state, sampler_state, copy.deepcopy(self._move))
                 # reduce number of steps for testing

                exen_samplers[environment] = ExpandedEnsembleSampler(mcmc_samplers[environment], topologies[environment], chemical_state_key, self.geometry_engine, proposal_engines[environment], options={'nsteps':self._ncmc_nsteps, 'mcmc_nsteps':self._mcmc_nsteps}, storage=storage)
                exen_samplers[environment].verbose = True
                sams_samplers[environment] = SAMSSampler(exen_samplers[environment], storage=storage)
                sams_samplers[environment].verbose = True
                thermodynamic_states[environment] = thermodynamic_state

        # Create test MultiTargetDesign sampler.
        # TODO: Replace this with inhibitor:kinase and ATP:kinase ratio
        from perses.samplers.samplers import MultiTargetDesign
        target_samplers = { sams_samplers['vacuum-complex'] : 1.0, sams_samplers['vacuum-receptor'] : -1.0 }
        designer = MultiTargetDesign(target_samplers, storage=self.storage)
        designer.verbose = True

        # Store things.
        self.components = components
        self.solvents = solvents
        self.environments = environments
        self.topologies = topologies
        self.positions = positions
        self.systems = systems
        self.system_generators = system_generators
        self.proposal_engines = proposal_engines
        self.thermodynamic_states = thermodynamic_states
        self.mcmc_samplers = mcmc_samplers
        self.exen_samplers = exen_samplers
        self.sams_samplers = sams_samplers
        self.designer = designer

        # This system must currently be minimized.
        minimize(self)

class AblAffinityTestSystem(PersesTestSystem):
    """
    Create a consistent set of SAMS samplers useful for optimizing kinase inhibitor affinity to Abl.

    TODO: Generalize to standard inhibitor:protein test system and extend to T4 lysozyme small molecules.

    Properties
    ----------
    environments : list of str
        Available environments: ['vacuum', 'explicit', 'implicit']
    topologies : dict of simtk.openmm.app.Topology
        Initial system Topology objects; topologies[environment] is the topology for `environment`
    positions : dict of simtk.unit.Quantity of [nparticles,3] with units compatible with nanometers
        Initial positions corresponding to initial Topology objects
    system_generators : dict of SystemGenerator objects
        SystemGenerator objects for environments
    proposal_engines : dict of ProposalEngine
        Proposal engines
    themodynamic_states : dict of thermodynamic_states
        Themodynamic states for each environment
    mcmc_samplers : dict of MCMCSampler objects
        MCMCSampler objects for environments
    exen_samplers : dict of ExpandedEnsembleSampler objects
        ExpandedEnsembleSampler objects for environments
    sams_samplers : dict of SAMSSampler objects
        SAMSSampler objects for environments
    designer : MultiTargetDesign sampler
        Example MultiTargetDesign sampler for implicit solvent hydration free energies

    Examples
    --------

    >>> from perses.tests.testsystems import AblAffinityTestSystem
    >>> testsystem = AblAffinityestSystem()
    # Build a system
    >>> system = testsystem.system_generators['vacuum-inhibitor'].build_system(testsystem.topologies['vacuum-inhibitor'])
    # Retrieve a SAMSSampler
    >>> sams_sampler = testsystem.sams_samplers['vacuum-inhibitor']

    """
    def __init__(self, **kwargs):
        super(AblAffinityTestSystem, self).__init__(**kwargs)
        solvents = ['vacuum', 'explicit'] # TODO: Add 'implicit' once GBSA parameterization for small molecules is working
        solvents = ['vacuum'] # DEBUG
        components = ['inhibitor', 'complex'] # TODO: Add 'ATP:kinase' complex to enable resistance design
        padding = 9.0*unit.angstrom
        explicit_solvent_model = 'tip3p'
        setup_path = 'data/abl-imatinib'
        thermodynamic_states = dict()
        temperature = 300*unit.kelvin
        pressure = 1.0*unit.atmospheres

        # Construct list of all environments
        environments = list()
        for solvent in solvents:
            for component in components:
                environment = solvent + '-' + component
                environments.append(environment)

        # Read SMILES from CSV file of clinical kinase inhibitors.
        from pkg_resources import resource_filename
        smiles_filename = resource_filename('perses', 'clinical-kinase-inhibitors.csv')
        import csv
        molecules = list()
        with open(smiles_filename, 'r') as csvfile:
            csvreader = csv.reader(csvfile, delimiter=',', quotechar='"')
            for row in csvreader:
                name = row[0]
                smiles = row[1]
                molecules.append(smiles)
        # Add current molecule
        molecules.append('Cc1ccc(cc1Nc2nccc(n2)c3cccnc3)NC(=O)c4ccc(cc4)C[NH+]5CCN(CC5)C')
        self.molecules = molecules

        # Expand molecules without explicit stereochemistry and make canonical isomeric SMILES.
        molecules = sanitizeSMILES(self.molecules)
        molecules = canonicalize_SMILES(molecules)

        # Expand to OEMols
        oemols = list()
        for smiles in molecules:
            oemol = oechem.OEMol()
            oechem.OESmilesToMol(oemol, smiles)
            oechem.OEAddExplicitHydrogens(oemol)
            oemols.append(oemol)

        # TODO: Cache molecule parameterization

        # Create a system generator for desired forcefields
<<<<<<< HEAD
        from perses.forcefields import SystemGenerator
=======

>>>>>>> 1973bc93
        from pkg_resources import resource_filename
        gaff_xml_filename = resource_filename('perses', 'data/gaff.xml')
        barostat = openmm.MonteCarloBarostat(pressure, temperature)
        system_generators = dict()
        system_generators['explicit'] = SystemGenerator([gaff_xml_filename, 'amber99sbildn.xml', 'tip3p.xml'],
            forcefield_kwargs={ 'nonbondedMethod' : app.CutoffPeriodic, 'nonbondedCutoff' : 9.0 * unit.angstrom, 'implicitSolvent' : None, 'constraints' : None },
            use_antechamber=True, barostat=barostat, oemols=oemols)
        system_generators['implicit'] = SystemGenerator([gaff_xml_filename, 'amber99sbildn.xml', 'amber99_obc.xml'],
            forcefield_kwargs={ 'nonbondedMethod' : app.NoCutoff, 'implicitSolvent' : app.OBC2, 'constraints' : None },
            use_antechamber=True, oemols=oemols)
        system_generators['vacuum'] = SystemGenerator([gaff_xml_filename, 'amber99sbildn.xml'],
            forcefield_kwargs={ 'nonbondedMethod' : app.NoCutoff, 'implicitSolvent' : None, 'constraints' : None },
            use_antechamber=True, oemols=oemols)
        # Copy system generators for all environments
        for solvent in solvents:
            for component in components:
                environment = solvent + '-' + component
                system_generators[environment] = system_generators[solvent]

        # Load topologies and positions for all components
        from simtk.openmm.app import PDBFile, Modeller
        topologies = dict()
        positions = dict()
        for component in components:
            pdb_filename = resource_filename('perses', os.path.join(setup_path, '%s.pdb' % component))
            print(pdb_filename)
            pdbfile = PDBFile(pdb_filename)
            topologies[component] = pdbfile.topology
            positions[component] = pdbfile.positions

        # Construct positions and topologies for all solvent environments
        for solvent in solvents:
            for component in components:
                environment = solvent + '-' + component
                if solvent == 'explicit':
                    # Create MODELLER object.
                    modeller = app.Modeller(topologies[component], positions[component])
                    modeller.addSolvent(system_generators[solvent].getForceField(), model='tip3p', padding=9.0*unit.angstrom)
                    topologies[environment] = modeller.getTopology()
                    positions[environment] = modeller.getPositions()
                else:
                    environment = solvent + '-' + component
                    topologies[environment] = topologies[component]
                    positions[environment] = positions[component]

        # Set up the proposal engines.
        from perses.rjmc.topology_proposal import SmallMoleculeSetProposalEngine
        proposal_metadata = { }
        proposal_engines = dict()
        for environment in environments:
            storage = None
            if self.storage:
                storage = NetCDFStorageView(self.storage, envname=environment)
            proposal_engines[environment] = SmallMoleculeSetProposalEngine(molecules, system_generators[environment], residue_name='MOL', storage=storage)

        # Generate systems
        systems = dict()
        for environment in environments:
            systems[environment] = system_generators[environment].build_system(topologies[environment])

        # Define thermodynamic state of interest.

        thermodynamic_states = dict()
        for component in components:
            for solvent in solvents:
                environment = solvent + '-' + component
                if solvent == 'explicit':
                    thermodynamic_states[environment] = states.ThermodynamicState(system=systems[environment], temperature=temperature, pressure=pressure)
                else:
                    thermodynamic_states[environment]   = states.ThermodynamicState(system=systems[environment], temperature=temperature)

        # Create SAMS samplers
        from perses.samplers.samplers import ExpandedEnsembleSampler, SAMSSampler
        mcmc_samplers = dict()
        exen_samplers = dict()
        sams_samplers = dict()
        for solvent in solvents:
            for component in components:
                environment = solvent + '-' + component
                chemical_state_key = proposal_engines[environment].compute_state_key(topologies[environment])

                storage = None
                if self.storage:
                    storage = NetCDFStorageView(self.storage, envname=environment)

                if solvent == 'explicit':
                    thermodynamic_state = states.ThermodynamicState(system=systems[environment], temperature=temperature, pressure=pressure)
                    sampler_state = states.SamplerState(positions=positions[environment], box_vectors=systems[environment].getDefaultPeriodicBoxVectors())
                else:
                    thermodynamic_state = states.ThermodynamicState(system=systems[environment], temperature=temperature)
                    sampler_state = states.SamplerState(positions=positions[environment])

                mcmc_samplers[environment] = MCMCSampler(thermodynamic_state, sampler_state, copy.deepcopy(self._move))
                 # reduce number of steps for testing

                exen_samplers[environment] = ExpandedEnsembleSampler(mcmc_samplers[environment], topologies[environment], chemical_state_key, proposal_engines[environment], self.geometry_engine, options={'nsteps':self._ncmc_nsteps, 'mcmc_nsteps':self._mcmc_nsteps}, storage=storage)
                exen_samplers[environment].verbose = True
                sams_samplers[environment] = SAMSSampler(exen_samplers[environment], storage=storage)
                sams_samplers[environment].verbose = True
                thermodynamic_states[environment] = thermodynamic_state

        # Create test MultiTargetDesign sampler.
        # TODO: Replace this with inhibitor:kinase and ATP:kinase ratio
        from perses.samplers.samplers import MultiTargetDesign
        target_samplers = { sams_samplers['vacuum-complex'] : 1.0, sams_samplers['vacuum-inhibitor'] : -1.0 }
        designer = MultiTargetDesign(target_samplers, storage=self.storage)
        designer.verbose = True

        # Store things.
        self.molecules = molecules
        self.environments = environments
        self.topologies = topologies
        self.positions = positions
        self.system_generators = system_generators
        self.systems = systems
        self.proposal_engines = proposal_engines
        self.thermodynamic_states = thermodynamic_states
        self.mcmc_samplers = mcmc_samplers
        self.exen_samplers = exen_samplers
        self.sams_samplers = sams_samplers
        self.designer = designer

        # This system must currently be minimized.
        minimize(self)

class AblImatinibProtonationStateTestSystem(PersesTestSystem):
    """
    Create a consistent set of SAMS samplers useful for sampling protonation states of the Abl:imatinib complex.

    Properties
    ----------
    environments : list of str
        Available environments: ['vacuum', 'explicit', 'implicit']
    topologies : dict of simtk.openmm.app.Topology
        Initial system Topology objects; topologies[environment] is the topology for `environment`
    positions : dict of simtk.unit.Quantity of [nparticles,3] with units compatible with nanometers
        Initial positions corresponding to initial Topology objects
    system_generators : dict of SystemGenerator objects
        SystemGenerator objects for environments
    proposal_engines : dict of ProposalEngine
        Proposal engines
    themodynamic_states : dict of thermodynamic_states
        Themodynamic states for each environment
    mcmc_samplers : dict of MCMCSampler objects
        MCMCSampler objects for environments
    exen_samplers : dict of ExpandedEnsembleSampler objects
        ExpandedEnsembleSampler objects for environments
    sams_samplers : dict of SAMSSampler objects
        SAMSSampler objects for environments
    designer : MultiTargetDesign sampler
        Example MultiTargetDesign sampler for implicit solvent hydration free energies

    Examples
    --------

    >>> from perses.tests.testsystems import AblImatinibProtonationStateTestSystem
    >>> testsystem = AblImatinibProtonationStateTestSystem()
    # Build a system
    >>> system = testsystem.system_generators['explicit-inhibitor'].build_system(testsystem.topologies['explicit-inhibitor'])
    # Retrieve a SAMSSampler
    >>> sams_sampler = testsystem.sams_samplers['explicit-inhibitor']

    """
    def __init__(self, **kwargs):
        super(AblImatinibProtonationStateTestSystem, self).__init__(**kwargs)
        solvents = ['vacuum', 'explicit'] # TODO: Add 'implicit' once GBSA parameterization for small molecules is working
        components = ['inhibitor', 'complex'] # TODO: Add 'ATP:kinase' complex to enable resistance design
        #solvents = ['vacuum'] # DEBUG: Just try vacuum for now
        #components = ['inhibitor'] # DEBUG: Just try inhibitor for now
        padding = 9.0*unit.angstrom
        explicit_solvent_model = 'tip3p'
        setup_path = 'data/constant-pH/abl-imatinib'
        thermodynamic_states = dict()
        temperature = 300*unit.kelvin
        pressure = 1.0*unit.atmospheres

        # Construct list of all environments
        environments = list()
        for solvent in solvents:
            for component in components:
                environment = solvent + '-' + component
                environments.append(environment)

        # Read mol2 file containing protonation states and extract canonical isomeric SMILES from this.
        from pkg_resources import resource_filename
        molecules = list()
        mol2_filename = resource_filename('perses', os.path.join(setup_path, 'Imatinib-epik-charged.mol2'))
        ifs = oechem.oemolistream(mol2_filename)
        mol = oechem.OEMol()
        while oechem.OEReadMolecule(ifs, mol):
            smiles = oechem.OEMolToSmiles(mol)
            molecules.append(smiles)
        # Read log probabilities
        log_state_penalties = dict()
        state_penalties_filename = resource_filename('perses', os.path.join(setup_path, 'Imatinib-state-penalties.out'))
        for (smiles, log_state_penalty) in zip(molecules, np.fromfile(state_penalties_filename, sep='\n')):
            log_state_penalties[smiles] = log_state_penalty

        # Add current molecule
        smiles = 'Cc1ccc(cc1Nc2nccc(n2)c3cccnc3)NC(=O)c4ccc(cc4)C[NH+]5CCN(CC5)C'
        molecules.append(smiles)
        self.molecules = molecules
        log_state_penalties[smiles] = 100.0 # this should have zero weight

        # Expand molecules without explicit stereochemistry and make canonical isomeric SMILES.
        molecules = sanitizeSMILES(self.molecules)

        # Expand to OEMols
        oemols = list()
        for smiles in molecules:
            oemol = oechem.OEMol()
            oechem.OESmilesToMol(oemol, smiles)
            oechem.OEAddExplicitHydrogens(oemol)
            oemols.append(oemol)

        # TODO: Cache molecule parameterization

        print('Creating system generators...')
<<<<<<< HEAD
        from perses.forcefields import SystemGenerator
=======

>>>>>>> 1973bc93
        gaff_xml_filename = resource_filename('perses', 'data/gaff.xml')
        barostat = MonteCarloBarostat(pressure, temperature)
        system_generators = dict()
        system_generators['explicit'] = SystemGenerator([gaff_xml_filename, 'amber99sbildn.xml', 'tip3p.xml'],
            forcefield_kwargs={ 'nonbondedMethod' : app.CutoffPeriodic, 'nonbondedCutoff' : 9.0 * unit.angstrom, 'implicitSolvent' : None, 'constraints' : None },
            use_antechamber=True, barostat=barostat, oemols=oemols)
        system_generators['implicit'] = SystemGenerator([gaff_xml_filename, 'amber99sbildn.xml', 'amber99_obc.xml'],
            forcefield_kwargs={ 'nonbondedMethod' : app.NoCutoff, 'implicitSolvent' : app.OBC2, 'constraints' : None },
            use_antechamber=True, oemols=oemols)
        system_generators['vacuum'] = SystemGenerator([gaff_xml_filename, 'amber99sbildn.xml'],
            forcefield_kwargs={ 'nonbondedMethod' : app.NoCutoff, 'implicitSolvent' : None, 'constraints' : None },
            use_antechamber=True, oemols=oemols)
        # Copy system generators for all environments
        for solvent in solvents:
            for component in components:
                environment = solvent + '-' + component
                system_generators[environment] = system_generators[solvent]

        # Load topologies and positions for all components
        from simtk.openmm.app import PDBFile, Modeller
        topologies = dict()
        positions = dict()
        for component in components:
            pdb_filename = resource_filename('perses', os.path.join(setup_path, '%s.pdb' % component))
            print(pdb_filename)
            pdbfile = PDBFile(pdb_filename)
            topologies[component] = pdbfile.topology
            positions[component] = pdbfile.positions

        # Construct positions and topologies for all solvent environments
        print('Constructing positions and topologies...')
        for solvent in solvents:
            for component in components:
                environment = solvent + '-' + component
                if solvent == 'explicit':
                    # Create MODELLER object.
                    modeller = app.Modeller(topologies[component], positions[component])
                    modeller.addSolvent(system_generators[solvent].getForceField(), model='tip3p', padding=9.0*unit.angstrom)
                    topologies[environment] = modeller.getTopology()
                    positions[environment] = modeller.getPositions()
                else:
                    environment = solvent + '-' + component
                    topologies[environment] = topologies[component]
                    positions[environment] = positions[component]

                natoms = sum( 1 for atom in topologies[environment].atoms() )
                print("System '%s' has %d atoms" % (environment, natoms))

        # Set up the proposal engines.
        print('Initializing proposal engines...')
        from perses.rjmc.topology_proposal import SmallMoleculeSetProposalEngine
        proposal_metadata = { }
        proposal_engines = dict()
        for environment in environments:
            proposal_engines[environment] = SmallMoleculeSetProposalEngine(molecules, system_generators[environment], residue_name='MOL')

        # Generate systems
        print('Building systems...')
        systems = dict()
        for environment in environments:
            systems[environment] = system_generators[environment].build_system(topologies[environment])

        # Define thermodynamic state of interest.
        print('Defining thermodynamic states...')

        thermodynamic_states = dict()
        for component in components:
            for solvent in solvents:
                environment = solvent + '-' + component
                if solvent == 'explicit':
                    thermodynamic_states[environment] = states.ThermodynamicState(system=systems[environment], temperature=temperature, pressure=pressure)
                else:
                    thermodynamic_states[environment]   = states.ThermodynamicState(system=systems[environment], temperature=temperature)

        # Create SAMS samplers
        print('Creating SAMS samplers...')
        from perses.samplers.samplers import ExpandedEnsembleSampler, SAMSSampler
        mcmc_samplers = dict()
        exen_samplers = dict()
        sams_samplers = dict()
        for solvent in solvents:
            for component in components:
                environment = solvent + '-' + component
                chemical_state_key = proposal_engines[environment].compute_state_key(topologies[environment])

                storage = None
                if self.storage:
                    storage = NetCDFStorageView(self.storage, envname=environment)

                if solvent == 'explicit':
                    thermodynamic_state = states.ThermodynamicState(system=systems[environment], temperature=temperature, pressure=pressure)
                    sampler_state = states.SamplerState(positions=positions[environment], box_vectors=systems[environment].getDefaultPeriodicBoxVectors())
                else:
                    thermodynamic_state = states.ThermodynamicState(system=systems[environment], temperature=temperature)
                    sampler_state = states.SamplerState(positions=positions[environment])

                mcmc_samplers[environment] = MCMCSampler(thermodynamic_state, sampler_state, copy.deepcopy(self._move))
                 # reduce number of steps for testing

                exen_samplers[environment] = ExpandedEnsembleSampler(mcmc_samplers[environment], topologies[environment], chemical_state_key, proposal_engines[environment], self.geometry_engine, options={'nsteps':self._ncmc_nsteps, 'mcmc_nsteps':self._mcmc_nsteps}, storage=storage)
                exen_samplers[environment].verbose = True
                sams_samplers[environment] = SAMSSampler(exen_samplers[environment], storage=storage)
                sams_samplers[environment].verbose = True
                thermodynamic_states[environment] = thermodynamic_state

        # Create a constant-pH sampler
        from perses.samplers.samplers import ProtonationStateSampler
        designer = ProtonationStateSampler(complex_sampler=exen_samplers['explicit-complex'], solvent_sampler=sams_samplers['explicit-inhibitor'], log_state_penalties=log_state_penalties, storage=self.storage)
        designer.verbose = True

        # Store things.
        self.molecules = molecules
        self.environments = environments
        self.topologies = topologies
        self.positions = positions
        self.system_generators = system_generators
        self.systems = systems
        self.proposal_engines = proposal_engines
        self.thermodynamic_states = thermodynamic_states
        self.mcmc_samplers = mcmc_samplers
        self.exen_samplers = exen_samplers
        self.sams_samplers = sams_samplers
        self.designer = designer

        # This system must currently be minimized.
        minimize(self)
        print('AblImatinibProtonationStateTestSystem initialized.')

class ImidazoleProtonationStateTestSystem(PersesTestSystem):
    """
    Create a consistent set of SAMS samplers useful for sampling protonation states of imidazole in water.

    Properties
    ----------
    environments : list of str
        Available environments: ['vacuum', 'explicit', 'implicit']
    topologies : dict of simtk.openmm.app.Topology
        Initial system Topology objects; topologies[environment] is the topology for `environment`
    positions : dict of simtk.unit.Quantity of [nparticles,3] with units compatible with nanometers
        Initial positions corresponding to initial Topology objects
    system_generators : dict of SystemGenerator objects
        SystemGenerator objects for environments
    proposal_engines : dict of ProposalEngine
        Proposal engines
    themodynamic_states : dict of thermodynamic_states
        Themodynamic states for each environment
    mcmc_samplers : dict of MCMCSampler objects
        MCMCSampler objects for environments
    exen_samplers : dict of ExpandedEnsembleSampler objects
        ExpandedEnsembleSampler objects for environments
    sams_samplers : dict of SAMSSampler objects
        SAMSSampler objects for environments
    designer : MultiTargetDesign sampler
        Example MultiTargetDesign sampler for implicit solvent hydration free energies

    Examples
    --------

    >>> from perses.tests.testsystems import AblImatinibProtonationStateTestSystem
    >>> testsystem = AblImatinibProtonationStateTestSystem()
    # Build a system
    >>> system = testsystem.system_generators['explicit-inhibitor'].build_system(testsystem.topologies['explicit-inhibitor'])
    # Retrieve a SAMSSampler
    >>> sams_sampler = testsystem.sams_samplers['explicit-inhibitor']

    """
    def __init__(self, **kwargs):
        super(ImidazoleProtonationStateTestSystem, self).__init__(**kwargs)
        solvents = ['vacuum', 'explicit'] # TODO: Add 'implicit' once GBSA parameterization for small molecules is working
        components = ['imidazole']
        padding = 9.0*unit.angstrom
        explicit_solvent_model = 'tip3p'
        setup_path = 'data/constant-pH/imidazole/'
        thermodynamic_states = dict()
        temperature = 300*unit.kelvin
        pressure = 1.0*unit.atmospheres

        # Construct list of all environments
        environments = list()
        for solvent in solvents:
            for component in components:
                environment = solvent + '-' + component
                environments.append(environment)

        # Read mol2 file containing protonation states and extract canonical isomeric SMILES from this.
        from pkg_resources import resource_filename
        molecules = list()
        mol2_filename = resource_filename('perses', os.path.join(setup_path, 'imidazole/imidazole-epik-charged.mol2'))
        ifs = oechem.oemolistream(mol2_filename)
        mol = oechem.OEMol()
        while oechem.OEReadMolecule(ifs, mol):
            smiles = oechem.OEMolToSmiles(mol)
            molecules.append(smiles)
        # Read log probabilities
        log_state_penalties = dict()
        state_penalties_filename = resource_filename('perses', os.path.join(setup_path, 'imidazole/imidazole-state-penalties.out'))
        for (smiles, log_state_penalty) in zip(molecules, np.fromfile(state_penalties_filename, sep='\n')):
            log_state_penalties[smiles] = log_state_penalty

        # Add current molecule
        smiles = 'C1=CN=CN1'
        molecules.append(smiles)
        self.molecules = molecules
        log_state_penalties[smiles] = 0.0

        # Expand molecules without explicit stereochemistry and make canonical isomeric SMILES.
        molecules = sanitizeSMILES(self.molecules)

        # Create a system generator for desired forcefields
        print('Creating system generators...')

        gaff_xml_filename = resource_filename('perses', 'data/gaff.xml')
        barostat = openmm.MonteCarloBarostat(pressure, temperature)
        system_generators = dict()
        system_generators['explicit'] = SystemGenerator([gaff_xml_filename, 'amber99sbildn.xml', 'tip3p.xml'],
            forcefield_kwargs={ 'nonbondedMethod' : app.CutoffPeriodic, 'nonbondedCutoff' : 9.0 * unit.angstrom, 'implicitSolvent' : None, 'constraints' : None },
            use_antechamber=True, barostat=barostat)
        system_generators['implicit'] = SystemGenerator([gaff_xml_filename, 'amber99sbildn.xml', 'amber99_obc.xml'],
            forcefield_kwargs={ 'nonbondedMethod' : app.NoCutoff, 'implicitSolvent' : app.OBC2, 'constraints' : None },
            use_antechamber=True)
        system_generators['vacuum'] = SystemGenerator([gaff_xml_filename, 'amber99sbildn.xml'],
            forcefield_kwargs={ 'nonbondedMethod' : app.NoCutoff, 'implicitSolvent' : None, 'constraints' : None },
            use_antechamber=True)
        # Copy system generators for all environments
        for solvent in solvents:
            for component in components:
                environment = solvent + '-' + component
                system_generators[environment] = system_generators[solvent]

        # Load topologies and positions for all components
        from simtk.openmm.app import PDBFile, Modeller
        topologies = dict()
        positions = dict()
        for component in components:
            pdb_filename = resource_filename('perses', os.path.join(setup_path, '%s.pdb' % component))
            print(pdb_filename)
            pdbfile = PDBFile(pdb_filename)
            topologies[component] = pdbfile.topology
            positions[component] = pdbfile.positions

        # Construct positions and topologies for all solvent environments
        print('Constructing positions and topologies...')
        for solvent in solvents:
            for component in components:
                environment = solvent + '-' + component
                if solvent == 'explicit':
                    # Create MODELLER object.
                    modeller = app.Modeller(topologies[component], positions[component])
                    modeller.addSolvent(system_generators[solvent].getForceField(), model='tip3p', padding=9.0*unit.angstrom)
                    topologies[environment] = modeller.getTopology()
                    positions[environment] = modeller.getPositions()
                else:
                    environment = solvent + '-' + component
                    topologies[environment] = topologies[component]
                    positions[environment] = positions[component]

                natoms = sum( 1 for atom in topologies[environment].atoms() )
                print("System '%s' has %d atoms" % (environment, natoms))

                # DEBUG: Write initial PDB file
                outfile = open(environment + '.initial.pdb', 'w')
                PDBFile.writeFile(topologies[environment], positions[environment], file=outfile)
                outfile.close()

        # Set up the proposal engines.
        print('Initializing proposal engines...')
        residue_name = 'UNL' # TODO: Figure out residue name automatically
        from perses.rjmc.topology_proposal import SmallMoleculeSetProposalEngine
        proposal_metadata = { }
        proposal_engines = dict()
        for environment in environments:
            storage = None
            if self.storage is not None:
                storage = NetCDFStorageView(self.storage, envname=environment)
            proposal_engines[environment] = SmallMoleculeSetProposalEngine(molecules, system_generators[environment], residue_name=residue_name, storage=storage)

        # Generate systems
        print('Building systems...')
        systems = dict()
        for environment in environments:
            systems[environment] = system_generators[environment].build_system(topologies[environment])

        # Define thermodynamic state of interest.
        print('Defining thermodynamic states...')

        thermodynamic_states = dict()
        for component in components:
            for solvent in solvents:
                environment = solvent + '-' + component
                if solvent == 'explicit':
                    thermodynamic_states[environment] = states.ThermodynamicState(system=systems[environment], temperature=temperature, pressure=pressure)
                else:
                    thermodynamic_states[environment] = states.ThermodynamicState(system=systems[environment], temperature=temperature)

        # Create SAMS samplers
        print('Creating SAMS samplers...')
        from perses.samplers.samplers import ExpandedEnsembleSampler, SAMSSampler
        mcmc_samplers = dict()
        exen_samplers = dict()
        sams_samplers = dict()
        for solvent in solvents:
            for component in components:
                environment = solvent + '-' + component
                chemical_state_key = proposal_engines[environment].compute_state_key(topologies[environment])

                storage = None
                if self.storage is not None:
                    storage = NetCDFStorageView(self.storage, envname=environment)

                if solvent == 'explicit':
                    thermodynamic_state = states.ThermodynamicState(system=systems[environment], temperature=temperature, pressure=pressure)
                    sampler_state = states.SamplerState(positions=positions[environment], box_vectors=systems[environment].getDefaultPeriodicBoxVectors())
                else:
                    thermodynamic_state = states.ThermodynamicState(system=systems[environment], temperature=temperature)
                    sampler_state = states.SamplerState(positions=positions[environment])

                mcmc_samplers[environment] = MCMCSampler(thermodynamic_state, sampler_state, copy.deepcopy(self._move))
                 # reduce number of steps for testing

                exen_samplers[environment] = ExpandedEnsembleSampler(mcmc_samplers[environment], topologies[environment], chemical_state_key, proposal_engines[environment], self.geometry_engine, options={'nsteps':self._ncmc_nsteps, 'mcmc_nsteps':self._mcmc_nsteps}, storage=storage)
                exen_samplers[environment].verbose = True
                sams_samplers[environment] = SAMSSampler(exen_samplers[environment], storage=storage)
                sams_samplers[environment].verbose = True
                thermodynamic_states[environment] = thermodynamic_state

        # Store things.
        self.molecules = molecules
        self.environments = environments
        self.topologies = topologies
        self.positions = positions
        self.system_generators = system_generators
        self.systems = systems
        self.proposal_engines = proposal_engines
        self.thermodynamic_states = thermodynamic_states
        self.mcmc_samplers = mcmc_samplers
        self.exen_samplers = exen_samplers
        self.sams_samplers = sams_samplers
        self.designer = None

        print('ImidazoleProtonationStateTestSystem initialized.')

def minimize(testsystem):
    """
    Minimize all structures in test system.

    TODO
    ----
    Use sampler thermodynamic states instead of testsystem.systems

    Parameters
    ----------
    testystem : PersesTestSystem
        The testsystem to minimize.

    """
    for environment in testsystem.environments:
        print("Minimizing '%s'..." % environment)
        integrator = openmm.VerletIntegrator(1.0 * unit.femtoseconds)
        context = openmm.Context(testsystem.systems[environment], integrator)
        context.setPositions(testsystem.positions[environment])
        print ("Initial energy is %12.3f kcal/mol" % (context.getState(getEnergy=True).getPotentialEnergy() / unit.kilocalories_per_mole))
        TOL = 1.0
        MAX_STEPS = 50
        openmm.LocalEnergyMinimizer.minimize(context, TOL, MAX_STEPS)
        print ("Final energy is   %12.3f kcal/mol" % (context.getState(getEnergy=True).getPotentialEnergy() / unit.kilocalories_per_mole))
        # Update positions.
        testsystem.positions[environment] = context.getState(getPositions=True).getPositions(asNumpy=True)
        # Update sampler states.
        testsystem.mcmc_samplers[environment].sampler_state.positions = testsystem.positions[environment]
        # Clean up.
        del context, integrator

class SmallMoleculeLibraryTestSystem(PersesTestSystem):
    """
    Create a consistent set of samplers useful for testing SmallMoleculeProposalEngine on alkanes in various solvents.
    This is useful for testing a variety of components.

    Properties
    ----------
    environments : list of str
        Available environments: ['vacuum', 'explicit']
    topologies : dict of simtk.openmm.app.Topology
        Initial system Topology objects; topologies[environment] is the topology for `environment`
    positions : dict of simtk.unit.Quantity of [nparticles,3] with units compatible with nanometers
        Initial positions corresponding to initial Topology objects
    system_generators : dict of SystemGenerator objects
        SystemGenerator objects for environments
    proposal_engines : dict of ProposalEngine
        Proposal engines
    themodynamic_states : dict of thermodynamic_states
        Themodynamic states for each environment
    mcmc_samplers : dict of MCMCSampler objects
        MCMCSampler objects for environments
    exen_samplers : dict of ExpandedEnsembleSampler objects
        ExpandedEnsembleSampler objects for environments
    sams_samplers : dict of SAMSSampler objects
        SAMSSampler objects for environments
    designer : MultiTargetDesign sampler
        Example MultiTargetDesign sampler for explicit solvent hydration free energies
    molecules : list
        Molecules in library. Currently only SMILES format is supported.

    Examples
    --------

    >>> from perses.tests.testsystems import AlkanesTestSystem
    >>> testsystem = AlkanesTestSystem()
    # Build a system
    >>> system = testsystem.system_generators['vacuum'].build_system(testsystem.topologies['vacuum'])
    # Retrieve a SAMSSampler
    >>> sams_sampler = testsystem.sams_samplers['explicit']

    """
    def __init__(self, constraints=app.HBonds, premapped_json_dict=None, **kwargs):
        super(SmallMoleculeLibraryTestSystem, self).__init__(**kwargs)
        # Expand molecules without explicit stereochemistry and make canonical isomeric SMILES.
        molecules = sanitizeSMILES(self.molecules)
        molecules = canonicalize_SMILES(molecules)
        environments = ['explicit', 'vacuum']
        temperature = 300*unit.kelvin
        pressure = 1.0*unit.atmospheres

        # Create a system generator for our desired forcefields.

        from pkg_resources import resource_filename
        system_generators = dict()
        gaff_xml_filename = resource_filename('perses', 'data/gaff.xml')
        barostat = openmm.MonteCarloBarostat(pressure, temperature)
        system_generators['explicit'] = SystemGenerator([gaff_xml_filename, 'tip3p.xml'], use_antechamber=True,
            forcefield_kwargs={ 'nonbondedMethod' : app.CutoffPeriodic, 'nonbondedCutoff' : 9.0 * unit.angstrom, 'implicitSolvent' : None, 'constraints' : constraints }, barostat=barostat)
        system_generators['vacuum'] = SystemGenerator([gaff_xml_filename], use_antechamber=True,
            forcefield_kwargs={ 'nonbondedMethod' : app.NoCutoff, 'implicitSolvent' : None, 'constraints' : constraints })

        # Create topologies and positions
        topologies = dict()
        positions = dict()

        # # Parametrize and generate residue templates for small molecule set
        from openmoltools.forcefield_generators import generateForceFieldFromMolecules, generateTopologyFromOEMol, gaffTemplateGenerator
        from io import StringIO
        from perses.tests.utils import smiles_to_oemol, extractPositionsFromOEMOL
        forcefield = app.ForceField(gaff_xml_filename, 'tip3p.xml')
        # clinical_kinase_inhibitors_filename = resource_filename('perses', 'data/clinical-kinase-inhibitors.xml')
        # forcefield = app.ForceField(gaff_xml_filename, 'tip3p.xml', clinical-kinase-inhibitors_filename)
        from openmoltools import forcefield_generators ## IVY
        forcefield.registerTemplateGenerator(gaffTemplateGenerator) ## IVY
        d_smiles_to_oemol = {smiles : smiles_to_oemol(smiles, "MOL_%d" % i)for i, smiles in enumerate(molecules)}
        # ffxml, failed_molecule_list = generateForceFieldFromMolecules(list(d_smiles_to_oemol.values()), ignoreFailures=True)
        #
        # f = open('clinical-kinase-inhibitors.xml', 'w')
        # f.write(ffxml)
        # f.close()
        #
        # if failed_molecule_list:
        #     raise Exception("Failed to generate forcefield for the following molecules: ", failed_molecule_list)
        # forcefield.loadFile(StringIO(ffxml))

        # Create molecule in vacuum.
        smiles = molecules[0]  # current sampler state ## IVY add this back in
        # smiles = 'C5=C(C1=CN=CC=C1)N=C(NC2=C(C=CC(=C2)NC(C3=CC=C(C=C3)CN4CCN(CC4)C)=O)C)N=C5'  ## IVY delete this Imatinib
        # smiles = 'Cc1ccc(cc1C#Cc2cnc3n2nccc3)C(=O)Nc4ccc(c(c4)C(F)(F)F)CN5CCN(CC5)C'
        # smiles = 'Cc1c2cnc(nc2n(c(=O)c1C(=O)C)C3CCCC3)Nc4ccc(cn4)N5CCNCC5' # palbociclib
        # smiles = 'Cc1c2cnc(nc2n(c(=O)c1C(=O)C)C3CCCC3)Nc4ccc(cn4)N5CCNCC5'
        # smiles = 'C[C@@H]1CCN(C[C@@H]1[N@](C)c2c3cc[nH]c3ncn2)C(=O)CC#N'
        # smiles = 'CC1=C(C=C(C=C1)NC2=NC=CC(=N2)N(C)C3=CC4=NN(C(=C4C=C3)C)C)S(=O)(=O)N' # Pazopanib
        print("smiles: ", smiles)
        # smiles = sanitizeSMILES([smiles])[0]
        # print("sanitized: ", smiles)
        # molecule = smiles_to_oemol(smiles, title=d_smiles_to_oemol[smiles].GetTitle())
        molecule = smiles_to_oemol(smiles)

        topologies['vacuum'] = generateTopologyFromOEMol(molecule)
        positions['vacuum'] = extractPositionsFromOEMOL(molecule)

        # Create molecule in solvent.
        modeller = app.Modeller(topologies['vacuum'], positions['vacuum'])
        modeller.addSolvent(forcefield, model='tip3p', padding=9.0*unit.angstrom)
        topologies['explicit'] = modeller.getTopology()
        positions['explicit'] = modeller.getPositions()

        # Set up the proposal engines.
        from perses.rjmc.topology_proposal import SmallMoleculeSetProposalEngine, PremappedSmallMoleculeSetProposalEngine, SmallMoleculeAtomMapper
        proposal_metadata = { }
        proposal_engines = dict()

        if not premapped_json_dict:
            for environment in environments:
                proposal_engines[environment] = SmallMoleculeSetProposalEngine(molecules, system_generators[environment], residue_name=d_smiles_to_oemol[smiles].GetTitle())
        else:
            atom_mapper = SmallMoleculeAtomMapper.from_json(premapped_json_dict)
            for environment in environments:
                proposal_engines[environment] = PremappedSmallMoleculeSetProposalEngine(atom_mapper, system_generators[environment], residue_name=d_smiles_to_oemol[smiles].GetTitle())

        # Generate systems
        systems = dict()
        for environment in environments:
            systems[environment] = system_generators[environment].build_system(topologies[environment])

        # Define thermodynamic state of interest.

        thermodynamic_states = dict()
        thermodynamic_states['explicit'] = states.ThermodynamicState(system=systems['explicit'], temperature=temperature, pressure=pressure)
        thermodynamic_states['vacuum']   = states.ThermodynamicState(system=systems['vacuum'], temperature=temperature)

        # Create SAMS samplers
        from perses.samplers.samplers import ExpandedEnsembleSampler, SAMSSampler
        mcmc_samplers = dict()
        exen_samplers = dict()
        sams_samplers = dict()
        for environment in environments:
            storage = None
            if self.storage:
                storage = NetCDFStorageView(self.storage, envname=environment)

            chemical_state_key = proposal_engines[environment].compute_state_key(topologies[environment])
            if environment == 'explicit':
                sampler_state = states.SamplerState(positions=positions[environment], box_vectors=systems[environment].getDefaultPeriodicBoxVectors())
            else:
                sampler_state = states.SamplerState(positions=positions[environment])
            mcmc_samplers[environment] = MCMCSampler(thermodynamic_states[environment], sampler_state, copy.deepcopy(self._move))
             # reduce number of steps for testing

            exen_samplers[environment] = ExpandedEnsembleSampler(mcmc_samplers[environment], topologies[environment], chemical_state_key, proposal_engines[environment], self.geometry_engine, options={'nsteps':self._ncmc_nsteps}, storage=storage)
            exen_samplers[environment].verbose = True
            sams_samplers[environment] = SAMSSampler(exen_samplers[environment], storage=storage)
            sams_samplers[environment].verbose = True

        # Create test MultiTargetDesign sampler.
        from perses.samplers.samplers import MultiTargetDesign
        target_samplers = { sams_samplers['explicit'] : 1.0, sams_samplers['vacuum'] : -1.0 }
        designer = MultiTargetDesign(target_samplers, storage=self.storage)

        # Store things.
        self.molecules = molecules
        self.environments = environments
        self.topologies = topologies
        self.positions = positions
        self.system_generators = system_generators
        self.proposal_engines = proposal_engines
        self.thermodynamic_states = thermodynamic_states
        self.mcmc_samplers = mcmc_samplers
        self.exen_samplers = exen_samplers
        self.sams_samplers = sams_samplers
        self.designer = designer

class AlkanesTestSystem(SmallMoleculeLibraryTestSystem):
    """
    Library of small alkanes in various solvent environments.
    """
    def __init__(self, **kwargs):
        self.molecules = ['CCC', 'CCCC', 'CCCCC', 'CCCCCC']
        super(AlkanesTestSystem, self).__init__(**kwargs)

class KinaseInhibitorsTestSystem(SmallMoleculeLibraryTestSystem):
    """
    Library of clinical kinase inhibitors in various solvent environments.
    """
    def __init__(self, **kwargs):
        # Read SMILES from CSV file of clinical kinase inhibitors.
        from pkg_resources import resource_filename
        smiles_filename = resource_filename('perses', 'data/clinical-kinase-inhibitors.csv')
        import csv
        molecules = list()
        with open(smiles_filename, 'r') as csvfile:
            csvreader = csv.reader(csvfile, delimiter=',', quotechar='"')
            for row in csvreader:
                name = row[0]
                smiles = row[1]
                molecules.append(smiles)
        self.molecules = molecules
        # Intialize
        super(KinaseInhibitorsTestSystem, self).__init__(**kwargs)

class T4LysozymeInhibitorsTestSystem(SmallMoleculeLibraryTestSystem):
    """
    Library of T4 lysozyme L99A inhibitors in various solvent environments.
    """
    def read_smiles(self, filename):
        import csv
        molecules = list()
        with open(filename, 'r') as csvfile:
            csvreader = csv.reader(csvfile, delimiter='\t', quotechar='"')
            for row in csvreader:
                name = row[0]
                smiles = row[1]
                reference = row[2]
                molecules.append(smiles)
        return molecules

    def __init__(self, **kwargs):
        # Read SMILES from CSV file of clinical kinase inhibitors.
        from pkg_resources import resource_filename
        molecules = list()
        molecules += self.read_smiles(resource_filename('perses', 'data/L99A-binders.txt'))
        molecules += self.read_smiles(resource_filename('perses', 'data/L99A-non-binders.txt'))
        self.molecules = molecules
        # Intialize
        super(T4LysozymeInhibitorsTestSystem, self).__init__(**kwargs)

class FusedRingsTestSystem(SmallMoleculeLibraryTestSystem):
    """
    Simple test system containing fused rings (benzene <--> naphtalene) in explicit solvent.
    """
    def __init__(self, **kwargs):
        self.molecules = ['c1ccccc1', 'c1ccc2ccccc2c1'] # benzene, naphthalene
        super(FusedRingsTestSystem, self).__init__(**kwargs)

class ValenceSmallMoleculeLibraryTestSystem(PersesTestSystem):
    """
    Create a consistent set of samplers useful for testing SmallMoleculeProposalEngine on alkanes with a valence-only forcefield.

    Properties
    ----------
    environments : list of str
        Available environments: ['vacuum']
    topologies : dict of simtk.openmm.app.Topology
        Initial system Topology objects; topologies[environment] is the topology for `environment`
    positions : dict of simtk.unit.Quantity of [nparticles,3] with units compatible with nanometers
        Initial positions corresponding to initial Topology objects
    system_generators : dict of SystemGenerator objects
        SystemGenerator objects for environments
    proposal_engines : dict of ProposalEngine
        Proposal engines
    themodynamic_states : dict of thermodynamic_states
        Themodynamic states for each environment
    mcmc_samplers : dict of MCMCSampler objects
        MCMCSampler objects for environments
    exen_samplers : dict of ExpandedEnsembleSampler objects
        ExpandedEnsembleSampler objects for environments
    sams_samplers : dict of SAMSSampler objects
        SAMSSampler objects for environments
    designer : MultiTargetDesign sampler
        Example MultiTargetDesign sampler for explicit solvent hydration free energies
    molecules : list
        Molecules in library. Currently only SMILES format is supported.

    Examples
    --------

    >>> from perses.tests.testsystems import ValenceSmallMoleculeLibraryTestSystem
    >>> testsystem = ValenceSmallMoleculeLibraryTestSystem()
    # Build a system
    >>> system = testsystem.system_generators['vacuum'].build_system(testsystem.topologies['vacuum'])
    # Retrieve a SAMSSampler
    >>> sams_sampler = testsystem.sams_samplers['vacuum']

    """
    def __init__(self, **kwargs):
        super(ValenceSmallMoleculeLibraryTestSystem, self).__init__(**kwargs)
        initial_molecules = ['CCCCC','CC(C)CC', 'CCC(C)C', 'CCCCC', 'C(CC)CCC']
        molecules = self._canonicalize_smiles(initial_molecules)
        environments = ['vacuum']

        # Create a system generator for our desired forcefields.

        system_generators = dict()
        from pkg_resources import resource_filename
        gaff_xml_filename = resource_filename('perses', 'data/gaff-valence-only.xml')
        system_generators['vacuum'] = SystemGenerator([gaff_xml_filename],
            forcefield_kwargs={ 'nonbondedMethod' : app.NoCutoff, 'implicitSolvent' : None, 'constraints' : None })

        #
        # Create topologies and positions
        #
        topologies = dict()
        positions = dict()

        from openmoltools import forcefield_generators
        forcefield = app.ForceField(gaff_xml_filename, 'tip3p.xml')
        forcefield.registerTemplateGenerator(forcefield_generators.gaffTemplateGenerator)

        # Create molecule in vacuum.
        from perses.tests.utils import createOEMolFromSMILES, extractPositionsFromOEMOL
        smiles = molecules[0] # current sampler state
        molecule = createOEMolFromSMILES(smiles)
        topologies['vacuum'] = forcefield_generators.generateTopologyFromOEMol(molecule)
        positions['vacuum'] = extractPositionsFromOEMOL(molecule)

        # Set up the proposal engines.
        from perses.rjmc.topology_proposal import SmallMoleculeSetProposalEngine
        proposal_metadata = { }
        proposal_engines = dict()
        for environment in environments:
            proposal_engines[environment] = SmallMoleculeSetProposalEngine(molecules, system_generators[environment])

        # Generate systems
        systems = dict()
        for environment in environments:
            systems[environment] = system_generators[environment].build_system(topologies[environment])

        # Define thermodynamic state of interest.

        thermodynamic_states = dict()
        temperature = 300*unit.kelvin
        pressure = 1.0*unit.atmospheres
        thermodynamic_states['vacuum']   = states.ThermodynamicState(system=systems['vacuum'], temperature=temperature)

        # Create SAMS samplers
        from perses.samplers.samplers import ExpandedEnsembleSampler, SAMSSampler
        mcmc_samplers = dict()
        exen_samplers = dict()
        sams_samplers = dict()
        for environment in environments:
            storage = None
            if self.storage:
                storage = NetCDFStorageView(self.storage, envname=environment)

            chemical_state_key = proposal_engines[environment].compute_state_key(topologies[environment])
            if environment == 'explicit':
                sampler_state = states.SamplerState(positions=positions[environment], box_vectors=systems[environment].getDefaultPeriodicBoxVectors())
            else:
                sampler_state = states.SamplerState(positions=positions[environment])
            mcmc_samplers[environment] = MCMCSampler(thermodynamic_states[environment], sampler_state, copy.deepcopy(self._move))
            00 # reduce number of steps for testing

            exen_samplers[environment] = ExpandedEnsembleSampler(mcmc_samplers[environment], topologies[environment], chemical_state_key, proposal_engines[environment], self.geometry_engine, options={'nsteps':0}, storage=storage)
            exen_samplers[environment].verbose = True
            sams_samplers[environment] = SAMSSampler(exen_samplers[environment], storage=storage)
            sams_samplers[environment].verbose = True

        # Create test MultiTargetDesign sampler.
        from perses.samplers.samplers import MultiTargetDesign
        target_samplers = { sams_samplers['vacuum'] : 1.0, sams_samplers['vacuum'] : -1.0 }
        designer = MultiTargetDesign(target_samplers, storage=self.storage)

        # Store things.
        self.molecules = molecules
        self.environments = environments
        self.topologies = topologies
        self.positions = positions
        self.system_generators = system_generators
        self.proposal_engines = proposal_engines
        self.thermodynamic_states = thermodynamic_states
        self.mcmc_samplers = mcmc_samplers
        self.exen_samplers = exen_samplers
        self.sams_samplers = sams_samplers
        self.designer = designer

    def _canonicalize_smiles(self, list_of_smiles):
        """
        Turn a list of smiles strings into openeye canonical
        isomeric smiles.

        Parameters
        ----------
        list_of_smiles : list of str
            input smiles

        Returns
        -------
        list_of_canonicalized_smiles : list of str
            canonical isomeric smiles
        """
        list_of_canonicalized_smiles = []
        ofs = oechem.oemolostream('current.mol2') # DEBUG
        for smiles in list_of_smiles:
            mol = oechem.OEMol()
            oechem.OESmilesToMol(mol, smiles)
            oechem.OEAddExplicitHydrogens(mol)
            can_smi = oechem.OECreateSmiString(mol, OESMILES_OPTIONS)
            list_of_canonicalized_smiles.append(can_smi)

        ofs.close() # DEBUG

        return list_of_canonicalized_smiles

class NullTestSystem(PersesTestSystem):
    """
    Test turning a small molecule into itself in vacuum
    Currently only trying to test ExpandedEnsemble sampler, therefore
    SAMS sampler and MultiTargetDesign are not implemented at this time

    Uses a custom ProposalEngine to only match subset of atoms, requiring
    geometry to build in the rest

    geometry_engine.write_proposal_pdb set to False

    Constructor:
    NullTestSystem(storage_filename="null.nc", exen_pdb_filename=None)

    Arguments:
        storage_filename, OPTIONAL, string
            Default is "null.nc"
            Storage must be provided in order to analyze testsystem acceptance rates
        exen_pdb_filename, OPTIONAL, string
            Default is None
            If value is not None, will write pdbfile after every ExpandedEnsemble
            iteration
        scheme, OPTIONAL, string
            Default is 'ncmc-geometry-ncmc'
            Scheme to be used by ExpandedEnsembleSampler
            Must be in ['geometry-ncmc-geometry','ncmc-geometry-ncmc','geometry-ncmc']
            Default will run NCMC on old and new system separately

    Only one environment ('vacuum') is currently implemented; however all
    samplers are saved in dictionaries for consistency with other testsystems

    """
    def __init__(self, storage_filename="null.nc", exen_pdb_filename=None, scheme='ncmc-geometry-ncmc', options=None):

        super(NullTestSystem, self).__init__(storage_filename=storage_filename)

        if options is None:
            options = {'nsteps':0}
        if 'nsteps' not in options.keys():
            options['nsteps'] = 0

        environments = ['vacuum', 'explicit']

#        self.geometry_engine.write_proposal_pdb = True

        system_generators = dict()
        topologies = dict()
        positions = dict()
        proposal_engines = dict()
        thermodynamic_states = dict()
        mcmc_samplers = dict()
        exen_samplers = dict()


        from perses.tests.utils import oemol_to_omm_ff, get_data_filename, createOEMolFromIUPAC
        from perses.samplers.samplers import ExpandedEnsembleSampler

        for key in environments:
            gaff_xml_filename = get_data_filename('data/gaff.xml')
            if key == "vacuum":
                forcefield_kwargs = {'nonbondedMethod' : app.NoCutoff, 'implicitSolvent' : None, 'constraints' : None}
                ff_list = [gaff_xml_filename]
            if key == "explicit":
                ff_list = [gaff_xml_filename, 'tip3p.xml']
                forcefield_kwargs={ 'nonbondedMethod' : app.CutoffPeriodic, 'nonbondedCutoff' : 9.0 * unit.angstrom, 'implicitSolvent' : None, 'constraints' : app.HBonds }
            system_generator = SystemGenerator(ff_list, forcefield_kwargs=forcefield_kwargs)
            system_generators[key] = system_generator

            proposal_engine = self.NullProposal(system_generator, residue_name=self.mol_name)
            initial_molecule = createOEMolFromIUPAC(iupac_name=self.mol_name)
            initial_system, initial_positions, initial_topology = oemol_to_omm_ff(initial_molecule, self.mol_name)

            if key == "explicit":
                modeller = app.Modeller(initial_topology, initial_positions)
                modeller.addSolvent(system_generators[key].getForceField(), model='tip3p', padding=9.0*unit.angstrom)
                initial_topology = modeller.getTopology()
                initial_positions = modeller.getPositions()
                initial_system = system_generators[key].build_system(initial_topology)

            initial_topology._state_key = proposal_engine._fake_states[0]

            temperature = 300*unit.kelvin
            thermodynamic_state = states.ThermodynamicState(system=initial_system, temperature=temperature)

            chemical_state_key = proposal_engine.compute_state_key(initial_topology)
            sampler_state = states.SamplerState(positions=initial_positions)

            mcmc_sampler = MCMCSampler(thermodynamic_state, sampler_state, copy.deepcopy(self._move))
            mcmc_sampler.nsteps = 500
            mcmc_sampler.timestep = 1.0*unit.femtosecond
            mcmc_sampler.verbose = True

            exen_sampler = ExpandedEnsembleSampler(mcmc_sampler, initial_topology, chemical_state_key, proposal_engine, self.geometry_engine, options=options, storage=self.storage)
            exen_sampler.verbose = True
            if exen_pdb_filename is not None:
                exen_sampler.pdbfile = open(exen_pdb_filename,'w')

            topologies[key] = initial_topology
            positions[key] = initial_positions
            proposal_engines[key] = proposal_engine
            thermodynamic_states[key] = thermodynamic_state
            mcmc_samplers[key] = mcmc_sampler
            exen_samplers[key] = exen_sampler

        # save
        self.environments = environments
        self.storage_filename = storage_filename
        self.system_generators = system_generators
        self.topologies = topologies
        self.positions = positions
        self.proposal_engines = proposal_engines
        self.thermodynamic_states = thermodynamic_states
        self.mcmc_samplers = mcmc_samplers
        self.exen_samplers = exen_samplers


class NaphthaleneTestSystem(NullTestSystem):
    """
    Test turning Naphthalene into Naphthalene in vacuum
    Currently only trying to test ExpandedEnsemble sampler, therefore
    SAMS sampler and MultiTargetDesign are not implemented at this time

    Uses a custom ProposalEngine to only match one ring, requiring
    geometry to build in the other

    geometry_engine.write_proposal_pdb set to True

    Constructor:
    NaphthaleneTestSystem(storage_filename="naphthalene.nc", exen_pdb_filename=None)

    Arguments:
        storage_filename, OPTIONAL, string
            Default is "naphthalene.nc"
            Storage must be provided in order to analyze testsystem acceptance rates
        exen_pdb_filename, OPTIONAL, string
            Default is None
            If value is not None, will write pdbfile after every ExpandedEnsemble
            iteration
        scheme, OPTIONAL, string
            Default is 'geometry-ncmc-geometry'
            Scheme to be used by ExpandedEnsembleSampler
            Must be in ['geometry-ncmc-geometry','ncmc-geometry-ncmc','geometry-ncmc']
            Default will use a hybrid NCMC method

    Only one environment ('vacuum') is currently implemented; however all
    samplers are saved in dictionaries for consistency with other testsystems
    """

    def __init__(self, storage_filename="naphthalene.nc", exen_pdb_filename=None, scheme='geometry-ncmc-geometry', options=None):
        """
        __init__(self, storage_filename="naphthalene.nc", exen_pdb_filename=None, scheme='geometry-ncmc-geometry'):
        """
        from perses.rjmc.topology_proposal import NaphthaleneProposalEngine
        self.NullProposal = NaphthaleneProposalEngine
        self.mol_name = 'naphthalene'
        super(NaphthaleneTestSystem, self).__init__(storage_filename=storage_filename, exen_pdb_filename=exen_pdb_filename, scheme=scheme, options=options)

class ButaneTestSystem(NullTestSystem):
    """
    Test turning Butane into Butane in vacuum
    Currently only trying to test ExpandedEnsemble sampler, therefore
    SAMS sampler and MultiTargetDesign are not implemented at this time

    Uses a custom ProposalEngine to only match two carbons, have geometry
    engine choose positions for others

    geometry_engine.write_proposal_pdb set to True

    Constructor:
    ButaneTestSystem(storage_filename="butane.nc", exen_pdb_filename=None)

    Arguments:
        storage_filename, OPTIONAL, string
            Default is "butane.nc"
            Storage must be provided in order to analyze testsystem acceptance rates
        exen_pdb_filename, OPTIONAL, string
            Default is None
            If value is not None, will write pdbfile after every ExpandedEnsemble
            iteration
        scheme, OPTIONAL, string
            Default is 'geometry-ncmc-geometry'
            Scheme to be used by ExpandedEnsembleSampler
            Must be in ['geometry-ncmc-geometry','ncmc-geometry-ncmc','geometry-ncmc']
            Default will use a hybrid NCMC method

    Only one environment ('vacuum') is currently implemented; however all
    samplers are saved in dictionaries for consistency with other testsystems
    """

    def __init__(self, storage_filename="butane.nc", exen_pdb_filename=None, scheme='geometry-ncmc-geometry', options=None):
        """
        __init__(self, storage_filename="butane.nc", exen_pdb_filename=None, scheme='geometry-ncmc-geometry'):
        """
        from perses.rjmc.topology_proposal import ButaneProposalEngine
        self.NullProposal = ButaneProposalEngine
        self.mol_name = 'butane'
        super(ButaneTestSystem, self).__init__(storage_filename=storage_filename, exen_pdb_filename=exen_pdb_filename, scheme=scheme, options=options)

class PropaneTestSystem(NullTestSystem):
    """
    Test turning Propane into Propane in vacuum
    Currently only trying to test ExpandedEnsemble sampler, therefore
    SAMS sampler and MultiTargetDesign are not implemented at this time

    Uses a custom ProposalEngine to map CH3-CH2, have geometry build in the
    other CH3

    geometry_engine.write_proposal_pdb set to True

    Constructor:
    ButaneTestSystem(storage_filename="propane.nc", exen_pdb_filename=None)

    Arguments:
        storage_filename, OPTIONAL, string
            Default is "propane.nc"
            Storage must be provided in order to analyze testsystem acceptance rates
        exen_pdb_filename, OPTIONAL, string
            Default is None
            If value is not None, will write pdbfile after every ExpandedEnsemble
            iteration
        scheme, OPTIONAL, string
            Default is 'geometry-ncmc-geometry'
            Scheme to be used by ExpandedEnsembleSampler
            Must be in ['geometry-ncmc-geometry','ncmc-geometry-ncmc','geometry-ncmc']
            Default will use a hybrid NCMC method

    Only one environment ('vacuum') is currently implemented; however all
    samplers are saved in dictionaries for consistency with other testsystems
    """

    def __init__(self, storage_filename="propane.nc", exen_pdb_filename=None, scheme='geometry-ncmc-geometry', options=None):
        """
        __init__(self, storage_filename="propane.nc", exen_pdb_filename=None, scheme='geometry-ncmc-geometry'):
        """
        from perses.rjmc.topology_proposal import PropaneProposalEngine
        self.NullProposal = PropaneProposalEngine
        self.mol_name = 'propane'
        super(PropaneTestSystem, self).__init__(storage_filename=storage_filename, exen_pdb_filename=exen_pdb_filename, scheme=scheme, options=options)


def run_null_system(testsystem):
    """
    Intended for use with NullTestSystem subclasses ONLY

    Runs TestSystem ExpandedEnsemble sampler ONLY
    Uses BAR to check whether the free energies of the two states
    (both naphthalene) are within 6 sigma of 0
    Imports netCDF4 to read in storage file and access data

    Arguments:
    ----------
    testsystem : NaphthaleneTestSystem, ButantTestSystem, or PropaneTestSystem
        Only these three test systems have the proposal_engine._fake_states
        attribute, which differentiates between 2 states of a null proposal

    CURRENTLY:
    The expanded ensemble acceptance rate of naphthalene-A to naphthalene-B
    is very low.  This test will run 10 iterations of the ExpandedEnsemble
    sampler until a switch is accepted, and then run approximately that
    number of steps again, to ensure w_f and w_r have nonzero length. This
    should not be necessary if the acceptance rate is higher, and the
    number of exen_sampler iterations can be fixed.

    TODO:
        move netcdf import to analysis for general use
        move BAR import to analysis, define use of BAR to be generalized
    """
    if not issubclass(type(testsystem), NullTestSystem):
        raise(NotImplementedError("run_null_system is only compatible with NaphthaleneTestSystem, ButantTestSystem or PropaneTestSystem; given {0}".format(type(testsystem))))

    import netCDF4 as netcdf
    import pickle
    import codecs
    for key in testsystem.environments: # only one key: vacuum
        # run a single iteration to generate item in number_of_state_visits dict
        testsystem.exen_samplers[key].run(niterations=100)
        # until a switch is accepted, only the initial state will have an item
        # in the number_of_state_visits dict
        while len(testsystem.exen_samplers[key].number_of_state_visits.keys()) == 1:
            testsystem.exen_samplers[key].run(niterations=10)
        # after a switch has been accepted, run approximately the same number of
        # steps again, to end up with roughly equal number of proposals starting
        # from each state
        testsystem.exen_samplers[key].run(niterations=testsystem.exen_samplers[key].nrejected)
        print(testsystem.exen_samplers[key].number_of_state_visits)
        print("Acceptances in {0} iterations: {1}".format(testsystem.exen_samplers[key].iteration, testsystem.exen_samplers[key].naccepted))

        from perses.analysis import Analysis
        analysis = Analysis(testsystem.storage_filename)
        analysis.plot_exen_logp_components()

        ncfile = netcdf.Dataset(testsystem.storage_filename, 'r')
        ee_sam = ncfile.groups['ExpandedEnsembleSampler']
        niterations = ee_sam.variables['logp_accept'].shape[0]
        logps = np.zeros(niterations, np.float64)
        state_keys = list()
        for n in range(niterations):
            logps[n] = ee_sam.variables['logp_accept'][n]
            s_key = str(ee_sam.variables['proposed_state_key'][n])
            state_keys.append(pickle.loads(codecs.decode(s_key, "base64")))

        len_w_r = state_keys.count(testsystem.proposal_engines[key]._fake_states[0])
        len_w_f = state_keys.count(testsystem.proposal_engines[key]._fake_states[1])
        try:
            assert niterations == len_w_f + len_w_r
        except:
            print("{0} iterations, but {1} started from A and {2} started from B?".format(niterations, len_w_f, len_w_r))
        if len_w_f == 0 or len_w_r == 0:
            # test failure, but what to do?
            raise(Exception("Cannot run BAR because no transitions were made"))

        # after importing all logps, use proposed_state_key to split them into
        # separate arrays depending on the direction of the proposed switch
        w_f = np.zeros(len_w_f, np.float64)
        w_r = np.zeros(len_w_r, np.float64)
        w_f_count = 0
        w_r_count = 0
        for n in range(niterations):
            if state_keys[n] == testsystem.proposal_engines[key]._fake_states[1]:
                w_f[w_f_count] = logps[n]
                w_f_count += 1
            else:
                w_r[w_r_count] = logps[n]
                w_r_count += 1

        from pymbar import BAR
        [df, ddf] = BAR(w_f, w_r, method='self-consistent-iteration')
        print('%8.3f +- %.3f kT' % (df, ddf))
        NSIGMA_MAX = 6.0
        if (abs(df) > NSIGMA_MAX * ddf):
            msg = 'Delta F (%d proposals) = %f +- %f kT; should be within %f sigma of 0' % (niterations, df, ddf, NSIGMA_MAX)
            msg += '\n'
            msg += 'w_f = %s\n' % str(w_f)
            msg += 'w_r = %s\n' % str(w_r)
            raise Exception(msg)


def check_topologies(testsystem):
    """
    Check that all SystemGenerators can build systems for their corresponding Topology objects.
    """
    for environment in testsystem.environments:
        topology = testsystem.topologies[environment]
        try:
            testsystem.system_generators[environment].build_system(topology)
        except Exception as e:
            msg = str(e)
            msg += '\n'
            msg += "topology for environment '%s' cannot be built into a system" % environment
            from perses.tests.utils import show_topology
            show_topology(topology)
            raise Exception(msg)

def checktestsystem(testsystem_class):
    # Instantiate test system.
    tmpfile = tempfile.NamedTemporaryFile()
    storage_filename = tmpfile.name
    testsystem = testsystem_class(storage_filename=storage_filename)
    # Check topologies
    check_topologies(testsystem)

def test_testsystems():
    """
    Test instantiation of all test systems.
    """
    testsystem_names = ['T4LysozymeInhibitorsTestSystem', 'KinaseInhibitorsTestSystem', 'AlkanesTestSystem', 'AlanineDipeptideTestSystem']
    niterations = 2 # number of iterations to run
    for testsystem_name in testsystem_names:
        import perses.tests.testsystems
        testsystem_class = getattr(perses.tests.testsystems, testsystem_name)
        f = partial(checktestsystem, testsystem_class)
        f.description = "Testing %s" % (testsystem_name)
        yield f

def run_t4_inhibitors():
    """
    Run T4 lysozyme inhibitors in solvents test system.
    """
    testsystem = T4LysozymeInhibitorsTestSystem(storage_filename='output.nc', ncmc_nsteps=5000, mcmc_nsteps=100)
    for environment in ['explicit', 'vacuum']:
        #testsystem.exen_samplers[environment].pdbfile = open('t4-' + component + '.pdb', 'w')
        #testsystem.exen_samplers[environment].options={'nsteps':50} # instantaneous MC
        testsystem.exen_samplers[environment].verbose = True
        testsystem.sams_samplers[environment].verbose = True
    testsystem.designer.verbose = True
    testsystem.sams_samplers['explicit'].run(niterations=50)

    # Analyze data.
    #from perses.analysis import Analysis
    #analysis = Analysis(storage_filename='output.nc')
    #analysis.plot_sams_weights('sams.pdf')
    #analysis.plot_ncmc_work('ncmc.pdf')

def run_alkanes():
    """
    Run alkanes in solvents test system.
    """
    testsystem = AlkanesTestSystem(storage_filename='output.nc', ncmc_nsteps=5000, mcmc_nsteps=100)
    for environment in ['explicit', 'vacuum']:
        #testsystem.exen_samplers[environment].pdbfile = open('t4-' + component + '.pdb', 'w')
        #testsystem.exen_samplers[environment].options={'nsteps':50} # instantaneous MC
        testsystem.exen_samplers[environment].verbose = True
        testsystem.sams_samplers[environment].verbose = True
    testsystem.designer.verbose = True
    testsystem.sams_samplers['explicit'].run(niterations=50)


def run_t4():
    """
    Run T4 lysozyme test system.
    """
    testsystem = T4LysozymeTestSystem(ncmc_nsteps=0)
    solvent = 'explicit'
    for component in ['complex', 'receptor']:
        testsystem.exen_samplers[solvent + '-' + component].pdbfile = open('t4-' + component + '.pdb', 'w')
        testsystem.sams_samplers[solvent + '-' + component].run(niterations=5)
    testsystem.designer.verbose = True
    testsystem.designer.run(niterations=5)

    # Analyze data.
    #from perses.analysis import Analysis
    #analysis = Analysis(storage_filename='output.nc')
    #analysis.plot_sams_weights('sams.pdf')
    #analysis.plot_ncmc_work('ncmc.pdf')

def run_myb():
    """
    Run myb test system.
    """
    testsystem = MybTestSystem(ncmc_nsteps=0, mcmc_nsteps=100)
    solvent = 'implicit'

    testsystem.exen_samplers[solvent + '-peptide'].pdbfile = open('myb-vacuum.pdb', 'w')
    testsystem.exen_samplers[solvent + '-complex'].pdbfile = open('myb-complex.pdb', 'w')
    testsystem.sams_samplers[solvent + '-complex'].run(niterations=5)
    #testsystem.designer.verbose = True
    #testsystem.designer.run(niterations=500)
    #testsystem.exen_samplers[solvent + '-peptide'].verbose=True
    #testsystem.exen_samplers[solvent + '-peptide'].run(niterations=100)

def run_abl_imatinib_resistance():
    """
    Run abl test system.
    """
    testsystem = AblImatinibResistanceTestSystem(ncmc_nsteps=20000, mcmc_nsteps=20000)
    #for environment in testsystem.environments:
    for environment in ['vacuum-complex']:
        print(environment)
        testsystem.exen_samplers[environment].pdbfile = open('abl-imatinib-%s.pdb' % environment, 'w')
        testsystem.exen_samplers[environment].geometry_pdbfile = open('abl-imatinib-%s-geometry-proposals.pdb' % environment, 'w')
        #testsystem.mcmc_samplers[environment].run(niterations=5)
        testsystem.exen_samplers[environment].run(niterations=100)
        #testsystem.sams_samplers[environment].run(niterations=5)

    #testsystem.designer.verbose = True
    #testsystem.designer.run(niterations=500)
    #testsystem.exen_samplers[solvent + '-peptide'].verbose=True
    #testsystem.exen_samplers[solvent + '-peptide'].run(niterations=100)

def run_kinase_inhibitors():
    """
    Run kinase inhibitors test system.
    """
    with open("mapperkinase3.json", 'r') as jsoninput:
        json_dict = jsoninput.read()
    testsystem = KinaseInhibitorsTestSystem(ncmc_nsteps=100, mcmc_nsteps=10, premapped_json_dict=json_dict, constraints=None)
    environment = 'vacuum'
    testsystem.exen_samplers[environment].pdbfile = open('kinase-inhibitors-vacuum.pdb', 'w')
    testsystem.exen_samplers[environment].geometry_pdbfile = open('kinase-inhibitors-%s-geometry-proposals.pdb' % environment, 'w')
    testsystem.exen_samplers[environment].geometry_engine.write_proposal_pdb = True # write proposal PDBs
    testsystem.exen_samplers[environment].geometry_engine.verbose = True
    testsystem.sams_samplers[environment].run(niterations=100)

def run_valence_system():
    """
    Run valence molecules test system.

    This system only has one environment (vacuum), so SAMS is used.

    """
    testsystem = ValenceSmallMoleculeLibraryTestSystem(storage_filename='output.nc', ncmc_nsteps=0, mcmc_nsteps=10)
    environment = 'vacuum'
    testsystem.exen_samplers[environment].pdbfile = open('valence.pdb', 'w')
    testsystem.sams_samplers[environment].run(niterations=50)

def run_alanine_system(sterics=False):
    """
    Run alanine dipeptide in vacuum test system.

    If `sterics == True`, then sterics will be included.
    Otherwise, only valence terms are used.

    """
    if sterics:
        testsystem = AlanineDipeptideTestSystem(storage_filename='output.nc', ncmc_nsteps=0, mcmc_nsteps=100)
    else:
        testsystem = AlanineDipeptideValenceTestSystem(storage_filename='output.nc', ncmc_nsteps=0, mcmc_nsteps=100)
    environment = 'vacuum'
    print(testsystem.__class__.__name__)
    testsystem.exen_samplers[environment].pdbfile = open('valence.pdb', 'w')
    testsystem.sams_samplers[environment].update_method = 'two-stage'
    testsystem.sams_samplers[environment].second_stage_start = 100 # iteration to start second stage
    testsystem.sams_samplers[environment].run(niterations=200)

def test_valence_write_pdb_ncmc_switching():
    """
    Run abl test system.
    """
    testsystem = ValenceSmallMoleculeLibraryTestSystem(ncmc_nsteps=10, mcmc_nsteps=10)
    environment = 'vacuum'
    testsystem.exen_samplers[environment].run(niterations=1)

def run_abl_affinity_write_pdb_ncmc_switching():
    """
    Run abl test system.
    """
    testsystem = AblAffinityTestSystem(ncmc_nsteps=10000, mcmc_nsteps=10000)
    #for environment in testsystem.environments:
    for environment in ['vacuum-complex']:
        print(environment)
        testsystem.exen_samplers[environment].pdbfile = open('abl-imatinib-%s.pdb' % environment, 'w')
        testsystem.exen_samplers[environment].geometry_pdbfile = open('abl-imatinib-%s-geometry-proposals.pdb' % environment, 'w')
        testsystem.exen_samplers[environment].verbose = True
        testsystem.sams_samplers[environment].verbose = True
        #testsystem.mcmc_samplers[environment].run(niterations=5)
        testsystem.exen_samplers[environment].run(niterations=5)

        #testsystem.sams_samplers[environment].run(niterations=5)

    #testsystem.designer.verbose = True
    #testsystem.designer.run(niterations=500)
    #testsystem.exen_samplers[solvent + '-peptide'].verbose=True
    #testsystem.exen_samplers[solvent + '-peptide'].run(niterations=100)

def run_constph_abl():
    """
    Run Abl:imatinib constant-pH test system.
    """
    testsystem = AblImatinibProtonationStateTestSystem(ncmc_nsteps=50, mcmc_nsteps=2500)
    for environment in testsystem.environments:
    #for environment in ['explicit-inhibitor', 'explicit-complex']:
    #for environment in ['vacuum-inhibitor', 'vacuum-complex']:
        if environment not in testsystem.exen_samplers:
            print("Skipping '%s' for now..." % environment)
            continue

        print(environment)
        testsystem.exen_samplers[environment].pdbfile = open('abl-imatinib-constph-%s.pdb' % environment, 'w')
        testsystem.exen_samplers[environment].geometry_pdbfile = open('abl-imatinib-constph-%s-geometry-proposals.pdb' % environment, 'w')
        testsystem.exen_samplers[environment].verbose = True
        testsystem.exen_samplers[environment].proposal_engine.verbose = True
        testsystem.sams_samplers[environment].verbose = True
        #testsystem.mcmc_samplers[environment].run(niterations=5)
        #testsystem.exen_samplers[environment].run(niterations=5)

        #testsystem.sams_samplers[environment].run(niterations=5)

    # Run ligand in solvent constant-pH sampler calibration
    testsystem.sams_samplers['explicit-inhibitor'].verbose=True
    testsystem.sams_samplers['explicit-inhibitor'].run(niterations=100)
    #testsystem.exen_samplers['vacuum-inhibitor'].verbose=True
    #testsystem.exen_samplers['vacuum-inhibitor'].run(niterations=100)
    #testsystem.exen_samplers['explicit-complex'].verbose=True
    #testsystem.exen_samplers['explicit-complex'].run(niterations=100)

    # Run constant-pH sampler
    testsystem.designer.verbose = True
    testsystem.designer.update_target_probabilities() # update log weights from inhibitor in solvent calibration
    testsystem.designer.run(niterations=500)

def run_imidazole():
    """
    Run imidazole constant-pH test system.
    """
    testsystem = ImidazoleProtonationStateTestSystem(storage_filename='output.nc', ncmc_nsteps=500, mcmc_nsteps=1000)
    for environment in testsystem.environments:
        if environment not in testsystem.exen_samplers:
            print("Skipping '%s' for now..." % environment)
            continue

        print(environment)
        #testsystem.exen_samplers[environment].pdbfile = open('imidazole-constph-%s.pdb' % environment, 'w')
        #testsystem.exen_samplers[environment].geometry_pdbfile = open('imidazole-constph-%s-geometry-proposals.pdb' % environment, 'w')
        testsystem.exen_samplers[environment].verbose = True
        testsystem.exen_samplers[environment].proposal_engine.verbose = True
        testsystem.sams_samplers[environment].verbose = True

    # Run ligand in solvent constant-pH sampler calibration
    testsystem.sams_samplers['explicit-imidazole'].verbose=True
    testsystem.sams_samplers['explicit-imidazole'].run(niterations=100)

def run_fused_rings():
    """
    Run fused rings test system.
    Vary number of NCMC steps

    """
    #nsteps_to_try = [1, 10, 100, 1000, 10000, 100000] # number of NCMC steps
    nsteps_to_try = [10, 100, 1000, 10000, 100000] # number of NCMC steps
    for ncmc_steps in nsteps_to_try:
        storage_filename = 'output-%d.nc' % ncmc_steps
        testsystem = FusedRingsTestSystem(storage_filename=storage_filename, ncmc_nsteps=nsteps_to_try, mcmc_nsteps=100)
        for environment in ['explicit', 'vacuum']:
            testsystem.exen_samplers[environment].ncmc_engine.verbose = True # verbose output of work
            testsystem.sams_samplers[environment].verbose = True
        testsystem.designer.verbose = True
        testsystem.designer.run(niterations=100)

        # Analyze data.
        from perses.analysis import Analysis
        analysis = Analysis(storage_filename=storage_filename)
        #analysis.plot_sams_weights('sams.pdf')
        analysis.plot_ncmc_work('ncmc-%d.pdf' % ncmc_steps)

if __name__ == '__main__':
    #testsystem = PropaneTestSystem(scheme='geometry-ncmc-geometry', options = {'nsteps':10})
    #run_null_system(testsystem)
    #run_alanine_system(sterics=False)
    #run_fused_rings()
    #run_valence_system()
    run_alkanes()
    #run_imidazole()
    #run_constph_abl()
    #run_abl_affinity_write_pdb_ncmc_switching()

    #run_kinase_inhibitors()
    #run_abl_imatinib()
    #run_myb()<|MERGE_RESOLUTION|>--- conflicted
+++ resolved
@@ -44,7 +44,6 @@
 import tempfile
 import copy
 from openmmtools.constants import kB
-from perses.rjmc.topology_proposal import SystemGenerator
 
 # TODO: Use dummy system generator to work around SystemGenerator issues
 #from perses.rjmc.topology_proposal import DummySystemGenerator
@@ -168,11 +167,7 @@
         self.geometry_engine.pdb_filename_prefix = 'geometry'
 
         # Create a system generator for our desired forcefields.
-<<<<<<< HEAD
         from perses.forcefields import SystemGenerator
-=======
-
->>>>>>> 1973bc93
         barostat = openmm.MonteCarloBarostat(pressure, temperature)
         system_generators = dict()
         system_generators['explicit'] = SystemGenerator(['amber99sbildn.xml', 'tip3p.xml'],
@@ -319,10 +314,7 @@
         #self.geometry_engine.pdb_filename_prefix = 'geometry2'
 
         # Create a system generator for our desired forcefields.
-<<<<<<< HEAD
         from perses.forcefields import SystemGenerator
-=======
->>>>>>> 1973bc93
         system_generators = dict()
         from pkg_resources import resource_filename
         valence_xml_filename = resource_filename('perses', 'amber99sbildn-valence-only.xml')
@@ -466,10 +458,7 @@
         pressure = 1.0*unit.atmospheres
 
         # Create a system generator for our desired forcefields.
-<<<<<<< HEAD
         from perses.forcefields import SystemGenerator
-=======
->>>>>>> 1973bc93
         from pkg_resources import resource_filename
         gaff_xml_filename = resource_filename('perses', 'gaff.xml')
         barostat = openmm.MonteCarloBarostat(pressure, temperature)
@@ -691,11 +680,7 @@
         self.geometry_engine.pdb_filename_prefix = 'geometry'
 
         # Create a system generator for our desired forcefields.
-<<<<<<< HEAD
         from perses.forcefields import SystemGenerator
-=======
-
->>>>>>> 1973bc93
         barostat = openmm.MonteCarloBarostat(pressure, temperature)
         system_generators = dict()
         system_generators['explicit'] = SystemGenerator(['amber99sbildn.xml', 'tip3p.xml'],
@@ -872,11 +857,7 @@
                 environments.append(environment)
 
         # Create a system generator for desired forcefields
-<<<<<<< HEAD
         from perses.forcefields import SystemGenerator
-=======
-
->>>>>>> 1973bc93
         from pkg_resources import resource_filename
         gaff_xml_filename = resource_filename('perses', 'data/gaff.xml')
         barostat = openmm.MonteCarloBarostat(pressure, temperature)
@@ -1087,11 +1068,7 @@
         # TODO: Cache molecule parameterization
 
         # Create a system generator for desired forcefields
-<<<<<<< HEAD
         from perses.forcefields import SystemGenerator
-=======
-
->>>>>>> 1973bc93
         from pkg_resources import resource_filename
         gaff_xml_filename = resource_filename('perses', 'data/gaff.xml')
         barostat = openmm.MonteCarloBarostat(pressure, temperature)
@@ -1310,11 +1287,7 @@
         # TODO: Cache molecule parameterization
 
         print('Creating system generators...')
-<<<<<<< HEAD
         from perses.forcefields import SystemGenerator
-=======
-
->>>>>>> 1973bc93
         gaff_xml_filename = resource_filename('perses', 'data/gaff.xml')
         barostat = MonteCarloBarostat(pressure, temperature)
         system_generators = dict()
