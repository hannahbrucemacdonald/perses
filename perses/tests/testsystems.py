from __future__ import print_function
"""
Test systems for perses automated design.

Examples
--------

Alanine dipeptide in various environments (vacuum, implicit, explicit):

>>> from perses.tests.testsystems import AlaninDipeptideSAMS
>>> testsystem = AlanineDipeptideTestSystem()
>>> system_generator = testsystem.system_generator['explicit']
>>> sams_sampler = testsystem.sams_sampler['explicit']

TODO
----
* Have all PersesTestSystem subclasses automatically subjected to a battery of tests.
* Add short descriptions to each class through a class property.

"""

__author__ = 'John D. Chodera'

################################################################################
# IMPORTS
################################################################################
from simtk import openmm, unit
from simtk.openmm import app
import os, os.path
import sys, math
import numpy as np
from functools import partial
from pkg_resources import resource_filename
from openeye import oechem, oeshape, oeomega
from openmmtools import testsystems
from perses.tests.utils import sanitizeSMILES
from perses.storage import NetCDFStorage, NetCDFStorageView
from perses.rjmc.geometry import FFAllAngleGeometryEngine
import tempfile
import copy

################################################################################
# CONSTANTS
################################################################################

from perses.samplers.thermodynamics import kB

################################################################################
# TEST SYSTEMS
################################################################################

class PersesTestSystem(object):
    """
    Create a consistent set of samplers useful for testing.

    Properties
    ----------
    environments : list of str
        Available environments
    topologies : dict of simtk.openmm.app.Topology
        Initial system Topology objects; topologies[environment] is the topology for `environment`
    positions : dict of simtk.unit.Quantity of [nparticles,3] with units compatible with nanometers
        Initial positions corresponding to initial Topology objects
    system_generators : dict of SystemGenerator objects
        SystemGenerator objects for environments
    proposal_engines : dict of ProposalEngine
        Proposal engines
    themodynamic_states : dict of thermodynamic_states
        Themodynamic states for each environment
    mcmc_samplers : dict of MCMCSampler objects
        MCMCSampler objects for environments
    exen_samplers : dict of ExpandedEnsembleSampler objects
        ExpandedEnsembleSampler objects for environments
    sams_samplers : dict of SAMSSampler objects
        SAMSSampler objects for environments
    designer : MultiTargetDesign sampler
        Example MultiTargetDesign sampler

    """
    def __init__(self, storage_filename=None, mode='w'):
        """Create a testsystem.

        Parameters
        ----------
        storage_filename : str, optional, default=None
           If specified, bind to this storage file.
        mode : str, optional, default='w'
           File open mode, 'w' for (over)write, 'a' for append.

        """
        self.storage = None
        if storage_filename is not None:
            self.storage = NetCDFStorage(storage_filename, mode='w')
        self.environments = list()
        self.topologies = dict()
        self.positions = dict()
        self.system_generators = dict()
        self.proposal_engines = dict()
        self.thermodynamic_states = dict()
        self.mcmc_samplers = dict()
        self.exen_samplers = dict()
        self.sams_samplers = dict()
        self.designer = None
        self.geometry_engine = FFAllAngleGeometryEngine(metadata={})

class AlanineDipeptideTestSystem(PersesTestSystem):
    """
    Create a consistent set of SAMS samplers useful for testing PointMutationEngine on alanine dipeptide in various solvents.
    This is useful for testing a variety of components.

    Properties
    ----------
    environments : list of str
        Available environments: ['vacuum', 'explicit', 'implicit']
    topologies : dict of simtk.openmm.app.Topology
        Initial system Topology objects; topologies[environment] is the topology for `environment`
    positions : dict of simtk.unit.Quantity of [nparticles,3] with units compatible with nanometers
        Initial positions corresponding to initial Topology objects
    system_generators : dict of SystemGenerator objects
        SystemGenerator objects for environments
    proposal_engines : dict of ProposalEngine
        Proposal engines
    themodynamic_states : dict of thermodynamic_states
        Themodynamic states for each environment
    mcmc_samplers : dict of MCMCSampler objects
        MCMCSampler objects for environments
    exen_samplers : dict of ExpandedEnsembleSampler objects
        ExpandedEnsembleSampler objects for environments
    sams_samplers : dict of SAMSSampler objects
        SAMSSampler objects for environments
    designer : MultiTargetDesign sampler
        Example MultiTargetDesign sampler for implicit solvent hydration free energies

    Examples
    --------

    >>> from perses.tests.testsystems import AlanineDipeptideTestSystem
    >>> testsystem = AlanineDipeptideTestSystem()
    # Build a system
    >>> system = testsystem.system_generators['vacuum'].build_system(testsystem.topologies['vacuum'])
    # Retrieve a SAMSSampler
    >>> sams_sampler = testsystem.sams_samplers['implicit']

    """
    def __init__(self, constraints=app.HBonds, **kwargs):
        super(AlanineDipeptideTestSystem, self).__init__(**kwargs)
        environments = ['explicit', 'implicit', 'vacuum']

        # Use sterics in proposals
        self.geometry_engine.use_sterics = True

        # Write atom-by-atom geometry output.
        self.geometry_engine.write_proposal_pdb = True
        self.geometry_engine.pdb_filename_prefix = 'geometry'

        # Create a system generator for our desired forcefields.
        from perses.rjmc.topology_proposal import SystemGenerator
        system_generators = dict()
        system_generators['explicit'] = SystemGenerator(['amber99sbildn.xml', 'tip3p.xml'],
            forcefield_kwargs={ 'nonbondedMethod' : app.CutoffPeriodic, 'nonbondedCutoff' : 9.0 * unit.angstrom, 'implicitSolvent' : None, 'constraints' : constraints },
            use_antechamber=False)
        system_generators['implicit'] = SystemGenerator(['amber99sbildn.xml', 'amber99_obc.xml'],
            forcefield_kwargs={ 'nonbondedMethod' : app.NoCutoff, 'implicitSolvent' : app.OBC2, 'constraints' : constraints },
            use_antechamber=False)
        system_generators['vacuum'] = SystemGenerator(['amber99sbildn.xml'],
            forcefield_kwargs={ 'nonbondedMethod' : app.NoCutoff, 'implicitSolvent' : None, 'constraints' : constraints },
            use_antechamber=False)

        # Create peptide in solvent.
        from openmmtools.testsystems import AlanineDipeptideExplicit, AlanineDipeptideImplicit, AlanineDipeptideVacuum
        from pkg_resources import resource_filename
        pdb_filename = resource_filename('openmmtools', 'data/alanine-dipeptide-gbsa/alanine-dipeptide.pdb')
        from simtk.openmm.app import PDBFile
        topologies = dict()
        positions = dict()
        pdbfile = PDBFile(pdb_filename)
        topologies['vacuum'] = pdbfile.getTopology()
        positions['vacuum'] = pdbfile.getPositions(asNumpy=True)
        topologies['implicit'] = pdbfile.getTopology()
        positions['implicit'] = pdbfile.getPositions(asNumpy=True)

        # Create molecule in explicit solvent.
        modeller = app.Modeller(topologies['vacuum'], positions['vacuum'])
        modeller.addSolvent(system_generators['explicit'].getForceField(), model='tip3p', padding=9.0*unit.angstrom)
        topologies['explicit'] = modeller.getTopology()
        positions['explicit'] = modeller.getPositions()

        # Set up the proposal engines.
        from perses.rjmc.topology_proposal import PointMutationEngine
        proposal_metadata = {
            'ffxmls' : ['amber99sbildn.xml'], # take sidechain definitions from this ffxml file
            'always_change' : True # don't propose self-transitions
            }
        proposal_engines = dict()
        chain_id = ' '
        allowed_mutations = [[('2','VAL')],[('2','LEU')],[('2','PHE')]]
        for environment in environments:
            proposal_engines[environment] = PointMutationEngine(topologies[environment],system_generators[environment], chain_id, proposal_metadata=proposal_metadata, allowed_mutations=allowed_mutations)

        # Generate systems
        systems = dict()
        for environment in environments:
            systems[environment] = system_generators[environment].build_system(topologies[environment])

        # Define thermodynamic state of interest.
        from perses.samplers.thermodynamics import ThermodynamicState
        thermodynamic_states = dict()
        temperature = 300*unit.kelvin
        pressure = 1.0*unit.atmospheres
        thermodynamic_states['explicit'] = ThermodynamicState(system=systems['explicit'], temperature=temperature, pressure=pressure)
        thermodynamic_states['implicit'] = ThermodynamicState(system=systems['implicit'], temperature=temperature)
        thermodynamic_states['vacuum']   = ThermodynamicState(system=systems['vacuum'], temperature=temperature)

        # Create SAMS samplers
        from perses.samplers.samplers import SamplerState, MCMCSampler, ExpandedEnsembleSampler, SAMSSampler
        mcmc_samplers = dict()
        exen_samplers = dict()
        sams_samplers = dict()
        for environment in environments:
            storage = None
            if self.storage:
                storage = NetCDFStorageView(self.storage, envname=environment)

            chemical_state_key = proposal_engines[environment].compute_state_key(topologies[environment])
            if environment == 'explicit':
                sampler_state = SamplerState(system=systems[environment], positions=positions[environment], box_vectors=systems[environment].getDefaultPeriodicBoxVectors())
            else:
                sampler_state = SamplerState(system=systems[environment], positions=positions[environment])
            mcmc_samplers[environment] = MCMCSampler(thermodynamic_states[environment], sampler_state, topology=topologies[environment], storage=storage)
            mcmc_samplers[environment].nsteps = 5 # reduce number of steps for testing
            mcmc_samplers[environment].timestep = 1.0 * unit.femtoseconds
            mcmc_samplers[environment].verbose = True
            exen_samplers[environment] = ExpandedEnsembleSampler(mcmc_samplers[environment], topologies[environment], chemical_state_key, proposal_engines[environment], self.geometry_engine, options={'nsteps': 0}, storage=storage)
            exen_samplers[environment].verbose = True
            sams_samplers[environment] = SAMSSampler(exen_samplers[environment], storage=storage)
            sams_samplers[environment].verbose = True

        # Create test MultiTargetDesign sampler.
        from perses.samplers.samplers import MultiTargetDesign
        target_samplers = { sams_samplers['implicit'] : 1.0, sams_samplers['vacuum'] : -1.0 }
        designer = MultiTargetDesign(target_samplers, storage=self.storage)
        designer.verbose = True

        # Store things.
        self.environments = environments
        self.topologies = topologies
        self.positions = positions
        self.systems = systems
        self.system_generators = system_generators
        self.proposal_engines = proposal_engines
        self.thermodynamic_states = thermodynamic_states
        self.mcmc_samplers = mcmc_samplers
        self.exen_samplers = exen_samplers
        self.sams_samplers = sams_samplers
        self.designer = designer

class AlanineDipeptideValenceTestSystem(PersesTestSystem):
    """
    Create a consistent set of SAMS samplers useful for testing PointMutationEngine on alanine dipeptide in various solvents.
    Only valence terms are included---no sterics.

    Properties
    ----------
    environments : list of str
        Available environments: ['vacuum']
    topologies : dict of simtk.openmm.app.Topology
        Initial system Topology objects; topologies[environment] is the topology for `environment`
    positions : dict of simtk.unit.Quantity of [nparticles,3] with units compatible with nanometers
        Initial positions corresponding to initial Topology objects
    system_generators : dict of SystemGenerator objects
        SystemGenerator objects for environments
    proposal_engines : dict of ProposalEngine
        Proposal engines
    themodynamic_states : dict of thermodynamic_states
        Themodynamic states for each environment
    mcmc_samplers : dict of MCMCSampler objects
        MCMCSampler objects for environments
    exen_samplers : dict of ExpandedEnsembleSampler objects
        ExpandedEnsembleSampler objects for environments
    sams_samplers : dict of SAMSSampler objects
        SAMSSampler objects for environments
    designer : MultiTargetDesign sampler
        Example MultiTargetDesign sampler for implicit solvent hydration free energies

    Examples
    --------

    >>> from perses.tests.testsystems import AlanineDipeptideValenceTestSystem
    >>> testsystem = AlanineDipeptideValenceTestSystem()
    # Build a system
    >>> system = testsystem.system_generators['vacuum'].build_system(testsystem.topologies['vacuum'])
    # Retrieve a SAMSSampler
    >>> sams_sampler = testsystem.sams_samplers['vacuum']

    """
    def __init__(self, **kwargs):
        super(AlanineDipeptideValenceTestSystem, self).__init__(**kwargs)
        environments = ['vacuum']

        # Write atom-by-atom geometry output.
        self.geometry_engine.write_proposal_pdb = False
        #self.geometry_engine.pdb_filename_prefix = 'geometry2'

        # Create a system generator for our desired forcefields.
        from perses.rjmc.topology_proposal import SystemGenerator
        system_generators = dict()
        from pkg_resources import resource_filename
        valence_xml_filename = resource_filename('perses', 'data/amber99sbildn-valence-only.xml')
        system_generators['vacuum'] = SystemGenerator([valence_xml_filename],
            forcefield_kwargs={ 'nonbondedMethod' : app.NoCutoff, 'implicitSolvent' : None, 'constraints' : None },
            use_antechamber=False)

        # Create peptide in solvent.
        from openmmtools.testsystems import AlanineDipeptideExplicit, AlanineDipeptideImplicit, AlanineDipeptideVacuum
        from pkg_resources import resource_filename
        pdb_filename = resource_filename('openmmtools', 'data/alanine-dipeptide-gbsa/alanine-dipeptide.pdb')
        from simtk.openmm.app import PDBFile
        topologies = dict()
        positions = dict()
        pdbfile = PDBFile(pdb_filename)
        topologies['vacuum'] = pdbfile.getTopology()
        positions['vacuum'] = pdbfile.getPositions(asNumpy=True)

        # Set up the proposal engines.
        from perses.rjmc.topology_proposal import PointMutationEngine
        proposal_metadata = {
            'ffxmls' : ['amber99sbildn.xml'], # take sidechain definitions from this ffxml file
            'always_change' : True # don't propose self-transitions
            }
        proposal_engines = dict()
        chain_id = ' '
        allowed_mutations = [[('2','PHE')]]
        proposal_metadata = {"always_change":True}
        for environment in environments:
            proposal_engines[environment] = PointMutationEngine(topologies[environment],system_generators[environment], chain_id, proposal_metadata=proposal_metadata, allowed_mutations=allowed_mutations, always_change=True)

        # Generate systems
        systems = dict()
        for environment in environments:
            systems[environment] = system_generators[environment].build_system(topologies[environment])

        # Define thermodynamic state of interest.
        from perses.samplers.thermodynamics import ThermodynamicState
        thermodynamic_states = dict()
        temperature = 300*unit.kelvin
        pressure = 1.0*unit.atmospheres
        thermodynamic_states['vacuum'] = ThermodynamicState(system=systems['vacuum'], temperature=temperature)

        # Create SAMS samplers
        from perses.samplers.samplers import SamplerState, MCMCSampler, ExpandedEnsembleSampler, SAMSSampler
        mcmc_samplers = dict()
        exen_samplers = dict()
        sams_samplers = dict()
        for environment in environments:
            storage = None
            if self.storage:
                storage = NetCDFStorageView(self.storage, envname=environment)

            chemical_state_key = proposal_engines[environment].compute_state_key(topologies[environment])
            sampler_state = SamplerState(system=systems[environment], positions=positions[environment])
            mcmc_samplers[environment] = MCMCSampler(thermodynamic_states[environment], sampler_state, topology=topologies[environment], storage=storage)
            mcmc_samplers[environment].nsteps = 5 # reduce number of steps for testing
            mcmc_samplers[environment].verbose = True
            exen_samplers[environment] = ExpandedEnsembleSampler(mcmc_samplers[environment], topologies[environment], chemical_state_key, proposal_engines[environment], self.geometry_engine, options={'nsteps':5}, storage=storage)
            exen_samplers[environment].verbose = True
            sams_samplers[environment] = SAMSSampler(exen_samplers[environment], storage=storage)
            sams_samplers[environment].verbose = True

        # Create test MultiTargetDesign sampler.
        from perses.samplers.samplers import MultiTargetDesign
        target_samplers = { sams_samplers['vacuum'] : 1.0 }
        designer = MultiTargetDesign(target_samplers, storage=self.storage)
        designer.verbose = True

        # Store things.
        self.environments = environments
        self.topologies = topologies
        self.positions = positions
        self.systems = systems
        self.system_generators = system_generators
        self.proposal_engines = proposal_engines
        self.thermodynamic_states = thermodynamic_states
        self.mcmc_samplers = mcmc_samplers
        self.exen_samplers = exen_samplers
        self.sams_samplers = sams_samplers
        self.designer = designer

def load_via_pdbfixer(filename=None, pdbid=None):
    """
    Load a PDB file via PDBFixer, keeping all heterogens and building in protons for any crystallographic waters.
    """
    from pdbfixer import PDBFixer
    fixer = PDBFixer(filename=filename, pdbid=pdbid)
    fixer.findMissingResidues()
    fixer.findNonstandardResidues()
    fixer.replaceNonstandardResidues()
    fixer.findMissingAtoms()
    fixer.addMissingAtoms()
    fixer.addMissingHydrogens(7.0)
    return [fixer.topology, fixer.positions]

class T4LysozymeMutationTestSystem(PersesTestSystem):
    """
    Create a consistent set of SAMS samplers useful for testing PointMutationEngine on T4 lysozyme in various solvents.
    Wild Type is T4 L99A

    Properties
    ----------
    environments : list of str
        Available environments: ['vacuum', 'explicit', 'implicit']
    topologies : dict of simtk.openmm.app.Topology
        Initial system Topology objects; topologies[environment] is the topology for `environment`
    positions : dict of simtk.unit.Quantity of [nparticles,3] with units compatible with nanometers
        Initial positions corresponding to initial Topology objects
    system_generators : dict of SystemGenerator objects
        SystemGenerator objects for environments
    proposal_engines : dict of ProposalEngine
        Proposal engines
    themodynamic_states : dict of thermodynamic_states
        Themodynamic states for each environment
    mcmc_samplers : dict of MCMCSampler objects
        MCMCSampler objects for environments
    exen_samplers : dict of ExpandedEnsembleSampler objects
        ExpandedEnsembleSampler objects for environments
    sams_samplers : dict of SAMSSampler objects
        SAMSSampler objects for environments
    designer : MultiTargetDesign sampler
        Example MultiTargetDesign sampler for implicit solvent hydration free energies

    Examples
    --------

    >>> from perses.tests.testsystems import T4LysozymeTestSystem
    >>> testsystem = T4LysozymeTestSystem()
    # Build a system
    >>> system = testsystem.system_generators['vacuum'].build_system(testsystem.topologies['vacuum'])
    # Retrieve a SAMSSampler
    >>> sams_sampler = testsystem.sams_samplers['implicit']

    """
    def __init__(self, **kwargs):
        super(T4LysozymeMutationTestSystem, self).__init__(**kwargs)
#        environments = ['explicit-complex', 'explicit-receptor', 'implicit-complex', 'implicit-receptor', 'vacuum-complex', 'vacuum-receptor']
        environments = ['explicit-complex', 'explicit-receptor', 'vacuum-complex', 'vacuum-receptor']

        # Create a system generator for our desired forcefields.
        from perses.rjmc.topology_proposal import SystemGenerator
        from pkg_resources import resource_filename
        gaff_xml_filename = resource_filename('perses', 'data/gaff.xml')
        system_generators = dict()
        system_generators['explicit'] = SystemGenerator([gaff_xml_filename,'amber99sbildn.xml', 'tip3p.xml'],
            forcefield_kwargs={ 'nonbondedMethod' : app.CutoffPeriodic, 'nonbondedCutoff' : 9.0 * unit.angstrom, 'implicitSolvent' : None, 'constraints' : None },
            use_antechamber=True)
        system_generators['explicit-complex'] = system_generators['explicit']
        system_generators['explicit-receptor'] = system_generators['explicit']
        system_generators['implicit'] = SystemGenerator([gaff_xml_filename,'amber99sbildn.xml', 'amber99_obc.xml'],
            forcefield_kwargs={ 'nonbondedMethod' : app.NoCutoff, 'implicitSolvent' : app.OBC2, 'constraints' : None },
            use_antechamber=True)
        system_generators['implicit-complex'] = system_generators['implicit']
        system_generators['implicit-receptor'] = system_generators['implicit']
        system_generators['vacuum'] = SystemGenerator([gaff_xml_filename, 'amber99sbildn.xml'],
            forcefield_kwargs={ 'nonbondedMethod' : app.NoCutoff, 'implicitSolvent' : None, 'constraints' : None },
            use_antechamber=True)
        system_generators['vacuum-complex'] = system_generators['vacuum']
        system_generators['vacuum-receptor'] = system_generators['vacuum']

        # Create receptor in solvent.
        from pkg_resources import resource_filename
        pdb_filename = resource_filename('perses', 'data/181L.pdb')
        import pdbfixer
        from simtk.openmm.app import PDBFile, Modeller
        topologies = dict()
        positions = dict()
        [fixer_topology, fixer_positions] = load_via_pdbfixer(pdb_filename)
        modeller = Modeller(fixer_topology, fixer_positions)

        residues_to_delete = [ residue for residue in modeller.getTopology().residues() if residue.name in ['HED','CL','HOH'] ]
        modeller.delete(residues_to_delete)

        receptor_modeller = copy.deepcopy(modeller)
        ligand_modeller = copy.deepcopy(modeller)

        for chain in receptor_modeller.getTopology().chains():
            pass
        chains_to_delete = [chain]
        receptor_modeller.delete(chains_to_delete)
        topologies['receptor'] = receptor_modeller.getTopology()
        positions['receptor'] = receptor_modeller.getPositions()

        for chain in ligand_modeller.getTopology().chains():
            break
        chains_to_delete = [chain]
        ligand_modeller.delete(chains_to_delete)
        for residue in ligand_modeller.getTopology().residues():
            if residue.name == 'BNZ':
                break

        from openmoltools import forcefield_generators
        from utils import extractPositionsFromOEMOL, giveOpenmmPositionsToOEMOL
        import perses.rjmc.geometry as geometry
        from perses.rjmc.topology_proposal import TopologyProposal
        # create OEMol version of benzene
        mol = oechem.OEMol()
        #mol.SetTitle('BNZ') # should be set to residue.name in generateTopologyFromOEMol, not working
        oechem.OESmilesToMol(mol,'C1=CC=CC=C1')
        oechem.OEAddExplicitHydrogens(mol)
        oechem.OETriposAtomNames(mol)
        oechem.OETriposBondTypeNames(mol)

        new_residue = forcefield_generators.generateTopologyFromOEMol(mol)
        for res in new_residue.residues():
            res.name = 'BNZ'
        bnz_new_sys = system_generators['vacuum'].build_system(new_residue)
        kB = unit.BOLTZMANN_CONSTANT_kB * unit.AVOGADRO_CONSTANT_NA
        temperature = 300.0 * unit.kelvin
        kT = kB * temperature
        beta = 1.0/kT
        adding_hydrogen_proposal = TopologyProposal(new_topology=new_residue, new_system =bnz_new_sys, old_topology=ligand_modeller.topology, old_system =bnz_new_sys, logp_proposal = 0.0, new_to_old_atom_map = {0:0,1:1,2:2,3:3,4:4,5:5}, old_chemical_state_key='',new_chemical_state_key='')
        geometry_engine = geometry.FFAllAngleGeometryEngine()
        new_positions, logp = geometry_engine.propose(adding_hydrogen_proposal, ligand_modeller.positions, beta)

        modeller = copy.deepcopy(receptor_modeller)
        modeller.add(new_residue, new_positions)
        topologies['complex'] = modeller.getTopology()
        positions['complex'] = modeller.getPositions()

        # Create all environments.
        for environment in ['implicit', 'vacuum']:
            for component in ['receptor', 'complex']:
                topologies[environment + '-' + component] = topologies[component]
                positions[environment + '-' + component] = positions[component]

        # Set up in explicit solvent.
        for component in ['receptor', 'complex']:
            modeller = app.Modeller(topologies[component], positions[component])
            modeller.addSolvent(system_generators['explicit'].getForceField(), model='tip3p', padding=9.0*unit.angstrom)
            atoms = list(modeller.topology.atoms())
            print('Solvated %s has %s atoms' % (component, len(atoms)))
            topologies['explicit' + '-' + component] = modeller.getTopology()
            positions['explicit' + '-' + component] = modeller.getPositions()

        # Set up the proposal engines.
        allowed_mutations = [
            [('99','GLY')],
            [('102','GLN')],
            [('102','HIS')],
            [('102','GLU')],
            [('102','LEU')],
            [('153','ALA')],
            [('108','VAL')],
            [('99','GLY'),('108','VAL')]
        ]
        from perses.rjmc.topology_proposal import PointMutationEngine
        proposal_metadata = { 'ffxmls' : ['amber99sbildn.xml'] }
        proposal_engines = dict()
        chain_id = 'A'
        for environment in environments:
            proposal_engines[environment] = PointMutationEngine(topologies[environment], system_generators[environment], chain_id, proposal_metadata=proposal_metadata, allowed_mutations=allowed_mutations)

        # Generate systems
        systems = dict()
        for environment in environments:
            print(environment)
            systems[environment] = system_generators[environment].build_system(topologies[environment])

        # Define thermodynamic state of interest.
        from perses.samplers.thermodynamics import ThermodynamicState
        thermodynamic_states = dict()
        temperature = 300*unit.kelvin
        pressure = 1.0*unit.atmospheres
        for component in ['receptor', 'complex']:
            thermodynamic_states['explicit' + '-' + component] = ThermodynamicState(system=systems['explicit' + '-' + component], temperature=temperature, pressure=pressure)
            #thermodynamic_states['implicit' + '-' + component] = ThermodynamicState(system=systems['implicit' + '-' + component], temperature=temperature)
            thermodynamic_states['vacuum' + '-' + component]   = ThermodynamicState(system=systems['vacuum' + '-' + component], temperature=temperature)

        # Create SAMS samplers
        from perses.samplers.samplers import SamplerState, MCMCSampler, ExpandedEnsembleSampler, SAMSSampler
        mcmc_samplers = dict()
        exen_samplers = dict()
        sams_samplers = dict()
        for environment in environments:
            storage = None
            if self.storage:
                storage = NetCDFStorageView(self.storage, envname=environment)

            chemical_state_key = proposal_engines[environment].compute_state_key(topologies[environment])
            if environment[0:8] == 'explicit':
                sampler_state = SamplerState(system=systems[environment], positions=positions[environment], box_vectors=systems[environment].getDefaultPeriodicBoxVectors())
            else:
                sampler_state = SamplerState(system=systems[environment], positions=positions[environment])
            mcmc_samplers[environment] = MCMCSampler(thermodynamic_states[environment], sampler_state, topology=topologies[environment], storage=storage)
            mcmc_samplers[environment].nsteps = 5 # reduce number of steps for testing
            mcmc_samplers[environment].verbose = True
            exen_samplers[environment] = ExpandedEnsembleSampler(mcmc_samplers[environment], topologies[environment], chemical_state_key, proposal_engines[environment], self.geometry_engine, options={'nsteps':5}, storage=storage)
            exen_samplers[environment].verbose = True
            sams_samplers[environment] = SAMSSampler(exen_samplers[environment], storage=storage)
            sams_samplers[environment].verbose = True

        # Create test MultiTargetDesign sampler.
        from perses.samplers.samplers import MultiTargetDesign
        target_samplers = { sams_samplers['explicit-complex'] : 1.0, sams_samplers['explicit-receptor'] : -1.0 }
        designer = MultiTargetDesign(target_samplers, storage=self.storage)
        designer.verbose = True

        # Store things.
        self.environments = environments
        self.topologies = topologies
        self.positions = positions
        self.systems = systems
        self.system_generators = system_generators
        self.proposal_engines = proposal_engines
        self.thermodynamic_states = thermodynamic_states
        self.mcmc_samplers = mcmc_samplers
        self.exen_samplers = exen_samplers
        self.sams_samplers = sams_samplers
        self.designer = designer

class MybTestSystem(PersesTestSystem):
    """
    Create a consistent set of SAMS samplers useful for testing PointMutationEngine on Myb:peptide interaction in various solvents.

    Properties
    ----------
    environments : list of str
        Available environments: ['vacuum', 'explicit', 'implicit']
    topologies : dict of simtk.openmm.app.Topology
        Initial system Topology objects; topologies[environment] is the topology for `environment`
    positions : dict of simtk.unit.Quantity of [nparticles,3] with units compatible with nanometers
        Initial positions corresponding to initial Topology objects
    system_generators : dict of SystemGenerator objects
        SystemGenerator objects for environments
    proposal_engines : dict of ProposalEngine
        Proposal engines
    themodynamic_states : dict of thermodynamic_states
        Themodynamic states for each environment
    mcmc_samplers : dict of MCMCSampler objects
        MCMCSampler objects for environments
    exen_samplers : dict of ExpandedEnsembleSampler objects
        ExpandedEnsembleSampler objects for environments
    sams_samplers : dict of SAMSSampler objects
        SAMSSampler objects for environments
    designer : MultiTargetDesign sampler
        Example MultiTargetDesign sampler for implicit solvent hydration free energies

    Examples
    --------

    >>> from perses.tests.testsystems import MybTestSystem
    >>> testsystem = MybTestSystem()
    # Build a system
    >>> system = testsystem.system_generators['vacuum-peptide'].build_system(testsystem.topologies['vacuum-peptide'])
    # Retrieve a SAMSSampler
    >>> sams_sampler = testsystem.sams_samplers['implicit-peptide']

    """
    def __init__(self, **kwargs):
        super(MybTestSystem, self).__init__(**kwargs)
        environments = ['explicit-complex', 'explicit-peptide', 'implicit-complex', 'implicit-peptide', 'vacuum-complex', 'vacuum-peptide']

        # Use sterics in proposals
        self.geometry_engine.use_sterics = True

        # Write atom-by-atom geometry output.
        self.geometry_engine.write_proposal_pdb = True
        self.geometry_engine.pdb_filename_prefix = 'geometry'

        # Create a system generator for our desired forcefields.
        from perses.rjmc.topology_proposal import SystemGenerator
        system_generators = dict()
        system_generators['explicit'] = SystemGenerator(['amber99sbildn.xml', 'tip3p.xml'],
            forcefield_kwargs={ 'nonbondedMethod' : app.CutoffPeriodic, 'nonbondedCutoff' : 9.0 * unit.angstrom, 'implicitSolvent' : None, 'constraints' : None },
            use_antechamber=False)
        system_generators['explicit-complex'] = system_generators['explicit']
        system_generators['explicit-peptide'] = system_generators['explicit']
        system_generators['implicit'] = SystemGenerator(['amber99sbildn.xml', 'amber99_obc.xml'],
            forcefield_kwargs={ 'nonbondedMethod' : app.NoCutoff, 'implicitSolvent' : app.OBC2, 'constraints' : None },
            use_antechamber=False)
        system_generators['implicit-complex'] = system_generators['implicit']
        system_generators['implicit-peptide'] = system_generators['implicit']
        system_generators['vacuum'] = SystemGenerator(['amber99sbildn.xml'],
            forcefield_kwargs={ 'nonbondedMethod' : app.NoCutoff, 'implicitSolvent' : None, 'constraints' : None },
            use_antechamber=False)
        system_generators['vacuum-complex'] = system_generators['vacuum']
        system_generators['vacuum-peptide'] = system_generators['vacuum']

        # Create peptide in solvent.
        from pkg_resources import resource_filename
        pdb_filename = resource_filename('perses', 'data/1sb0.pdb')
        import pdbfixer
        from simtk.openmm.app import PDBFile, Modeller
        topologies = dict()
        positions = dict()
        #pdbfile = PDBFile(pdb_filename)
        [fixer_topology, fixer_positions] = load_via_pdbfixer(pdb_filename)
        topologies['complex'] = fixer_topology
        positions['complex'] = fixer_positions
        modeller = Modeller(topologies['complex'], positions['complex'])
        chains_to_delete = [ chain for chain in modeller.getTopology().chains() if chain.id == 'A' ] # remove chain A
        modeller.delete(chains_to_delete)
        topologies['peptide'] = modeller.getTopology()
        positions['peptide'] = modeller.getPositions()

        # Create all environments.
        for environment in ['implicit', 'vacuum']:
            for component in ['peptide', 'complex']:
                topologies[environment + '-' + component] = topologies[component]
                positions[environment + '-' + component] = positions[component]

        # Set up in explicit solvent.
        for component in ['peptide', 'complex']:
            modeller = app.Modeller(topologies[component], positions[component])
            modeller.addSolvent(system_generators['explicit'].getForceField(), model='tip3p', padding=9.0*unit.angstrom)
            topologies['explicit' + '-' + component] = modeller.getTopology()
            positions['explicit' + '-' + component] = modeller.getPositions()

        # Set up the proposal engines.
        allowed_mutations = list()
        for resid in ['91', '99', '103', '105']:
            for resname in ['ALA', 'LEU', 'VAL', 'PHE', 'CYS', 'THR', 'TRP', 'TYR', 'GLU', 'ASP', 'LYS', 'ARG', 'ASN']:
                allowed_mutations.append([(resid, resname)])
        from perses.rjmc.topology_proposal import PointMutationEngine
        proposal_metadata = {
            'ffxmls' : ['amber99sbildn.xml'], # take sidechain definitions from this ffxml file
            'always_change' : True # don't propose self-transitions
            }
        proposal_engines = dict()
        chain_id = 'B'
        for environment in environments:
            proposal_engines[environment] = PointMutationEngine(topologies[environment], system_generators[environment], chain_id, proposal_metadata=proposal_metadata, allowed_mutations=allowed_mutations)

        # Generate systems
        systems = dict()
        for environment in environments:
            systems[environment] = system_generators[environment].build_system(topologies[environment])

        # Define thermodynamic state of interest.
        from perses.samplers.thermodynamics import ThermodynamicState
        thermodynamic_states = dict()
        temperature = 300*unit.kelvin
        pressure = 1.0*unit.atmospheres
        for component in ['peptide', 'complex']:
            thermodynamic_states['explicit' + '-' + component] = ThermodynamicState(system=systems['explicit' + '-' + component], temperature=temperature, pressure=pressure)
            thermodynamic_states['implicit' + '-' + component] = ThermodynamicState(system=systems['implicit' + '-' + component], temperature=temperature)
            thermodynamic_states['vacuum' + '-' + component]   = ThermodynamicState(system=systems['vacuum' + '-' + component], temperature=temperature)

        # Create SAMS samplers
        from perses.samplers.samplers import SamplerState, MCMCSampler, ExpandedEnsembleSampler, SAMSSampler
        mcmc_samplers = dict()
        exen_samplers = dict()
        sams_samplers = dict()
        for environment in environments:
            storage = None
            if self.storage:
                storage = NetCDFStorageView(self.storage, envname=environment)

            chemical_state_key = proposal_engines[environment].compute_state_key(topologies[environment])
            if environment[0:8] == 'explicit':
                sampler_state = SamplerState(system=systems[environment], positions=positions[environment], box_vectors=systems[environment].getDefaultPeriodicBoxVectors())
            else:
                sampler_state = SamplerState(system=systems[environment], positions=positions[environment])
            mcmc_samplers[environment] = MCMCSampler(thermodynamic_states[environment], sampler_state, topology=topologies[environment], storage=storage)
            mcmc_samplers[environment].nsteps = 500 # reduce number of steps for testing
            mcmc_samplers[environment].verbose = True
            exen_samplers[environment] = ExpandedEnsembleSampler(mcmc_samplers[environment], topologies[environment], chemical_state_key, proposal_engines[environment], self.geometry_engine, options={'nsteps':0}, storage=storage)
            exen_samplers[environment].verbose = True
            sams_samplers[environment] = SAMSSampler(exen_samplers[environment], storage=storage)
            sams_samplers[environment].verbose = True

        # Create test MultiTargetDesign sampler.
        from perses.samplers.samplers import MultiTargetDesign
        target_samplers = { sams_samplers['vacuum-complex'] : 1.0, sams_samplers['vacuum-peptide'] : -1.0 }
        designer = MultiTargetDesign(target_samplers, storage=self.storage)
        designer.verbose = True

        # Store things.
        self.environments = environments
        self.topologies = topologies
        self.positions = positions
        self.systems = systems
        self.system_generators = system_generators
        self.proposal_engines = proposal_engines
        self.thermodynamic_states = thermodynamic_states
        self.mcmc_samplers = mcmc_samplers
        self.exen_samplers = exen_samplers
        self.sams_samplers = sams_samplers
        self.designer = designer

class AblImatinibResistanceTestSystem(PersesTestSystem):
    """
    Create a consistent set of SAMS samplers useful for testing PointMutationEngine on Abl:imatinib.

    Properties
    ----------
    environments : list of str
        Available environments: ['vacuum', 'explicit', 'implicit']
    topologies : dict of simtk.openmm.app.Topology
        Initial system Topology objects; topologies[environment] is the topology for `environment`
    positions : dict of simtk.unit.Quantity of [nparticles,3] with units compatible with nanometers
        Initial positions corresponding to initial Topology objects
    system_generators : dict of SystemGenerator objects
        SystemGenerator objects for environments
    proposal_engines : dict of ProposalEngine
        Proposal engines
    themodynamic_states : dict of thermodynamic_states
        Themodynamic states for each environment
    mcmc_samplers : dict of MCMCSampler objects
        MCMCSampler objects for environments
    exen_samplers : dict of ExpandedEnsembleSampler objects
        ExpandedEnsembleSampler objects for environments
    sams_samplers : dict of SAMSSampler objects
        SAMSSampler objects for environments
    designer : MultiTargetDesign sampler
        Example MultiTargetDesign sampler for implicit solvent hydration free energies

    Examples
    --------

    >>> from perses.tests.testsystems import AblImatinibResistanceTestSystem
    >>> testsystem = AblImatinibResistanceTestSystem()
    # Build a system
    >>> system = testsystem.system_generators['vacuum-inhibitor'].build_system(testsystem.topologies['vacuum-inhibitor'])
    # Retrieve a SAMSSampler
    >>> sams_sampler = testsystem.sams_samplers['vacuum-inhibitor']

    """
    def __init__(self, **kwargs):
        super(AblImatinibResistanceTestSystem, self).__init__(**kwargs)
        solvents = ['vacuum', 'explicit'] # TODO: Add 'implicit' once GBSA parameterization for small molecules is working
#        solvents = ['vacuum'] # DEBUG
        components = ['receptor', 'complex'] # TODO: Add 'ATP:kinase' complex to enable resistance design
        padding = 9.0*unit.angstrom
        explicit_solvent_model = 'tip3p'
        setup_path = 'data/abl-imatinib'
        thermodynamic_states = dict()
        temperature = 300*unit.kelvin
        pressure = 1.0*unit.atmospheres

        # Construct list of all environments
        environments = list()
        for solvent in solvents:
            for component in components:
                environment = solvent + '-' + component
                environments.append(environment)

        # Create a system generator for desired forcefields
        from perses.rjmc.topology_proposal import SystemGenerator
        from pkg_resources import resource_filename
        gaff_xml_filename = resource_filename('perses', 'data/gaff.xml')
        system_generators = dict()
        system_generators['explicit'] = SystemGenerator([gaff_xml_filename, 'amber99sbildn.xml', 'tip3p.xml'],
            forcefield_kwargs={ 'nonbondedMethod' : app.CutoffPeriodic, 'nonbondedCutoff' : 9.0 * unit.angstrom, 'implicitSolvent' : None, 'constraints' : None },
            use_antechamber=True)
        system_generators['implicit'] = SystemGenerator([gaff_xml_filename, 'amber99sbildn.xml', 'amber99_obc.xml'],
            forcefield_kwargs={ 'nonbondedMethod' : app.NoCutoff, 'implicitSolvent' : app.OBC2, 'constraints' : None },
            use_antechamber=True)
        system_generators['vacuum'] = SystemGenerator([gaff_xml_filename, 'amber99sbildn.xml'],
            forcefield_kwargs={ 'nonbondedMethod' : app.NoCutoff, 'implicitSolvent' : None, 'constraints' : None },
            use_antechamber=True)
        # Copy system generators for all environments
        for solvent in solvents:
            for component in components:
                environment = solvent + '-' + component
                system_generators[environment] = system_generators[solvent]

        # Load topologies and positions for all components
        from simtk.openmm.app import PDBFile, Modeller
        topologies = dict()
        positions = dict()
        for component in components:
            pdb_filename = resource_filename('perses', os.path.join(setup_path, '%s.pdb' % component))
            pdbfile = PDBFile(pdb_filename)
            topologies[component] = pdbfile.topology
            positions[component] = pdbfile.positions

        # Construct positions and topologies for all solvent environments
        for solvent in solvents:
            for component in components:
                environment = solvent + '-' + component
                if solvent == 'explicit':
                    # Create MODELLER object.
                    modeller = app.Modeller(topologies[component], positions[component])
                    modeller.addSolvent(system_generators[solvent].getForceField(), model='tip3p', padding=9.0*unit.angstrom)
                    topologies[environment] = modeller.getTopology()
                    positions[environment] = modeller.getPositions()
                else:
                    environment = solvent + '-' + component
                    topologies[environment] = topologies[component]
                    positions[environment] = positions[component]

        # Set up resistance mutation proposal engines
        allowed_mutations = list()
        # TODO: Expand this beyond the ATP binding site
        for resid in ['22', '37', '52', '55', '65', '81', '125', '128', '147', '148']:
            for resname in ['ALA', 'CYS', 'ASP', 'GLU', 'PHE', 'HIS', 'ILE', 'LYS', 'LEU', 'MET', 'ASN', 'PRO', 'GLN', 'ARG', 'SER', 'THR', 'VAL', 'TRP', 'TYR']:
                allowed_mutations.append([(resid, resname)])
        from perses.rjmc.topology_proposal import PointMutationEngine
        proposal_metadata = { 'ffxmls' : ['amber99sbildn.xml'] }
        proposal_engines = dict()
        chain_id = 'A'
        for solvent in solvents:
            for component in ['complex', 'receptor']: # Mutations only apply to components that contain the kinase
                environment = solvent + '-' + component
                proposal_engines[environment] = PointMutationEngine(topologies[environment], system_generators[environment], chain_id, proposal_metadata=proposal_metadata, allowed_mutations=allowed_mutations)

        # Generate systems ror all environments
        systems = dict()
        for environment in environments:
            systems[environment] = system_generators[environment].build_system(topologies[environment])

        # Create SAMS samplers
        from perses.samplers.thermodynamics import ThermodynamicState
        from perses.samplers.samplers import SamplerState, MCMCSampler, ExpandedEnsembleSampler, SAMSSampler
        mcmc_samplers = dict()
        exen_samplers = dict()
        sams_samplers = dict()
        thermodynamic_states = dict()
        for solvent in solvents:
            for component in components:
                environment = solvent + '-' + component
                chemical_state_key = proposal_engines[environment].compute_state_key(topologies[environment])

                storage = None
                if self.storage:
                    storage = NetCDFStorageView(self.storage, envname=environment)

                if solvent == 'explicit':
                    thermodynamic_state = ThermodynamicState(system=systems[environment], temperature=temperature, pressure=pressure)
                    sampler_state = SamplerState(system=systems[environment], positions=positions[environment], box_vectors=systems[environment].getDefaultPeriodicBoxVectors())
                else:
                    thermodynamic_state = ThermodynamicState(system=systems[environment], temperature=temperature)
                    sampler_state = SamplerState(system=systems[environment], positions=positions[environment])

                mcmc_samplers[environment] = MCMCSampler(thermodynamic_state, sampler_state, topology=topologies[environment], storage=storage)
                mcmc_samplers[environment].nsteps = 5 # reduce number of steps for testing
                mcmc_samplers[environment].verbose = True
                exen_samplers[environment] = ExpandedEnsembleSampler(mcmc_samplers[environment], topologies[environment], chemical_state_key, self.geometry_engine, proposal_engines[environment], options={'nsteps':5}, storage=storage)
                exen_samplers[environment].verbose = True
                sams_samplers[environment] = SAMSSampler(exen_samplers[environment], storage=storage)
                sams_samplers[environment].verbose = True
                thermodynamic_states[environment] = thermodynamic_state

        # Create test MultiTargetDesign sampler.
        # TODO: Replace this with inhibitor:kinase and ATP:kinase ratio
        from perses.samplers.samplers import MultiTargetDesign
        target_samplers = { sams_samplers['vacuum-complex'] : 1.0, sams_samplers['vacuum-receptor'] : -1.0 }
        designer = MultiTargetDesign(target_samplers, storage=self.storage)
        designer.verbose = True

        # Store things.
        self.components = components
        self.solvents = solvents
        self.environments = environments
        self.topologies = topologies
        self.positions = positions
        self.systems = systems
        self.system_generators = system_generators
        self.proposal_engines = proposal_engines
        self.thermodynamic_states = thermodynamic_states
        self.mcmc_samplers = mcmc_samplers
        self.exen_samplers = exen_samplers
        self.sams_samplers = sams_samplers
        self.designer = designer

        # This system must currently be minimized.
        minimize(self)

class AblAffinityTestSystem(PersesTestSystem):
    """
    Create a consistent set of SAMS samplers useful for optimizing kinase inhibitor affinity to Abl.

    TODO: Generalize to standard inhibitor:protein test system and extend to T4 lysozyme small molecules.

    Properties
    ----------
    environments : list of str
        Available environments: ['vacuum', 'explicit', 'implicit']
    topologies : dict of simtk.openmm.app.Topology
        Initial system Topology objects; topologies[environment] is the topology for `environment`
    positions : dict of simtk.unit.Quantity of [nparticles,3] with units compatible with nanometers
        Initial positions corresponding to initial Topology objects
    system_generators : dict of SystemGenerator objects
        SystemGenerator objects for environments
    proposal_engines : dict of ProposalEngine
        Proposal engines
    themodynamic_states : dict of thermodynamic_states
        Themodynamic states for each environment
    mcmc_samplers : dict of MCMCSampler objects
        MCMCSampler objects for environments
    exen_samplers : dict of ExpandedEnsembleSampler objects
        ExpandedEnsembleSampler objects for environments
    sams_samplers : dict of SAMSSampler objects
        SAMSSampler objects for environments
    designer : MultiTargetDesign sampler
        Example MultiTargetDesign sampler for implicit solvent hydration free energies

    Examples
    --------

    >>> from perses.tests.testsystems import AblAffinityTestSystem
    >>> testsystem = AblAffinityestSystem()
    # Build a system
    >>> system = testsystem.system_generators['vacuum-inhibitor'].build_system(testsystem.topologies['vacuum-inhibitor'])
    # Retrieve a SAMSSampler
    >>> sams_sampler = testsystem.sams_samplers['vacuum-inhibitor']

    """
    def __init__(self, **kwargs):
        super(AblAffinityTestSystem, self).__init__(**kwargs)
        solvents = ['vacuum', 'explicit'] # TODO: Add 'implicit' once GBSA parameterization for small molecules is working
        solvents = ['vacuum'] # DEBUG
        components = ['inhibitor', 'complex'] # TODO: Add 'ATP:kinase' complex to enable resistance design
        padding = 9.0*unit.angstrom
        explicit_solvent_model = 'tip3p'
        setup_path = 'data/abl-imatinib'
        thermodynamic_states = dict()
        temperature = 300*unit.kelvin
        pressure = 1.0*unit.atmospheres

        # Construct list of all environments
        environments = list()
        for solvent in solvents:
            for component in components:
                environment = solvent + '-' + component
                environments.append(environment)

        # Read SMILES from CSV file of clinical kinase inhibitors.
        from pkg_resources import resource_filename
        smiles_filename = resource_filename('perses', 'data/clinical-kinase-inhibitors.csv')
        import csv
        molecules = list()
        with open(smiles_filename, 'r') as csvfile:
            csvreader = csv.reader(csvfile, delimiter=',', quotechar='"')
            for row in csvreader:
                name = row[0]
                smiles = row[1]
                molecules.append(smiles)
        # Add current molecule
        molecules.append('Cc1ccc(cc1Nc2nccc(n2)c3cccnc3)NC(=O)c4ccc(cc4)C[NH+]5CCN(CC5)C')
        self.molecules = molecules

        # Expand molecules without explicit stereochemistry and make canonical isomeric SMILES.
        molecules = sanitizeSMILES(self.molecules)

        # Create a system generator for desired forcefields
        from perses.rjmc.topology_proposal import SystemGenerator
        from pkg_resources import resource_filename
        gaff_xml_filename = resource_filename('perses', 'data/gaff.xml')
        system_generators = dict()
        system_generators['explicit'] = SystemGenerator([gaff_xml_filename, 'amber99sbildn.xml', 'tip3p.xml'],
            forcefield_kwargs={ 'nonbondedMethod' : app.CutoffPeriodic, 'nonbondedCutoff' : 9.0 * unit.angstrom, 'implicitSolvent' : None, 'constraints' : None },
            use_antechamber=True)
        system_generators['implicit'] = SystemGenerator([gaff_xml_filename, 'amber99sbildn.xml', 'amber99_obc.xml'],
            forcefield_kwargs={ 'nonbondedMethod' : app.NoCutoff, 'implicitSolvent' : app.OBC2, 'constraints' : None },
            use_antechamber=True)
        system_generators['vacuum'] = SystemGenerator([gaff_xml_filename, 'amber99sbildn.xml'],
            forcefield_kwargs={ 'nonbondedMethod' : app.NoCutoff, 'implicitSolvent' : None, 'constraints' : None },
            use_antechamber=True)
        # Copy system generators for all environments
        for solvent in solvents:
            for component in components:
                environment = solvent + '-' + component
                system_generators[environment] = system_generators[solvent]

        # Load topologies and positions for all components
        from simtk.openmm.app import PDBFile, Modeller
        topologies = dict()
        positions = dict()
        for component in components:
            pdb_filename = resource_filename('perses', os.path.join(setup_path, '%s.pdb' % component))
            print(pdb_filename)
            pdbfile = PDBFile(pdb_filename)
            topologies[component] = pdbfile.topology
            positions[component] = pdbfile.positions

        # Construct positions and topologies for all solvent environments
        for solvent in solvents:
            for component in components:
                environment = solvent + '-' + component
                if solvent == 'explicit':
                    # Create MODELLER object.
                    modeller = app.Modeller(topologies[component], positions[component])
                    modeller.addSolvent(system_generators[solvent].getForceField(), model='tip3p', padding=9.0*unit.angstrom)
                    topologies[environment] = modeller.getTopology()
                    positions[environment] = modeller.getPositions()
                else:
                    environment = solvent + '-' + component
                    topologies[environment] = topologies[component]
                    positions[environment] = positions[component]

        # Set up the proposal engines.
        from perses.rjmc.topology_proposal import SmallMoleculeSetProposalEngine
        proposal_metadata = { }
        proposal_engines = dict()
        for environment in environments:
            storage = None
            if self.storage:
                storage = NetCDFStorageView(self.storage, envname=environment)
            proposal_engines[environment] = SmallMoleculeSetProposalEngine(molecules, system_generators[environment], residue_name='MOL', storage=storage)

        # Generate systems
        systems = dict()
        for environment in environments:
            systems[environment] = system_generators[environment].build_system(topologies[environment])

        # Define thermodynamic state of interest.
        from perses.samplers.thermodynamics import ThermodynamicState
        thermodynamic_states = dict()
        temperature = 300*unit.kelvin
        pressure = 1.0*unit.atmospheres
        for component in components:
            for solvent in solvents:
                environment = solvent + '-' + component
                if solvent == 'explicit':
                    thermodynamic_states[environment] = ThermodynamicState(system=systems[environment], temperature=temperature, pressure=pressure)
                else:
                    thermodynamic_states[environment]   = ThermodynamicState(system=systems[environment], temperature=temperature)

        # Create SAMS samplers
        from perses.samplers.samplers import SamplerState, MCMCSampler, ExpandedEnsembleSampler, SAMSSampler
        mcmc_samplers = dict()
        exen_samplers = dict()
        sams_samplers = dict()
        for solvent in solvents:
            for component in components:
                environment = solvent + '-' + component
                chemical_state_key = proposal_engines[environment].compute_state_key(topologies[environment])

                storage = None
                if self.storage:
                    storage = NetCDFStorageView(self.storage, envname=environment)

                if solvent == 'explicit':
                    thermodynamic_state = ThermodynamicState(system=systems[environment], temperature=temperature, pressure=pressure)
                    sampler_state = SamplerState(system=systems[environment], positions=positions[environment], box_vectors=systems[environment].getDefaultPeriodicBoxVectors())
                else:
                    thermodynamic_state = ThermodynamicState(system=systems[environment], temperature=temperature)
                    sampler_state = SamplerState(system=systems[environment], positions=positions[environment])

                mcmc_samplers[environment] = MCMCSampler(thermodynamic_state, sampler_state, topology=topologies[environment], storage=storage)
                mcmc_samplers[environment].nsteps = 5 # reduce number of steps for testing
                mcmc_samplers[environment].verbose = True
                exen_samplers[environment] = ExpandedEnsembleSampler(mcmc_samplers[environment], topologies[environment], chemical_state_key, proposal_engines[environment], self.geometry_engine, options={'nsteps':5}, storage=storage)
                exen_samplers[environment].verbose = True
                sams_samplers[environment] = SAMSSampler(exen_samplers[environment], storage=storage)
                sams_samplers[environment].verbose = True
                thermodynamic_states[environment] = thermodynamic_state

        # Create test MultiTargetDesign sampler.
        # TODO: Replace this with inhibitor:kinase and ATP:kinase ratio
        from perses.samplers.samplers import MultiTargetDesign
        target_samplers = { sams_samplers['vacuum-complex'] : 1.0, sams_samplers['vacuum-inhibitor'] : -1.0 }
        designer = MultiTargetDesign(target_samplers, storage=self.storage)
        designer.verbose = True

        # Store things.
        self.molecules = molecules
        self.environments = environments
        self.topologies = topologies
        self.positions = positions
        self.system_generators = system_generators
        self.systems = systems
        self.proposal_engines = proposal_engines
        self.thermodynamic_states = thermodynamic_states
        self.mcmc_samplers = mcmc_samplers
        self.exen_samplers = exen_samplers
        self.sams_samplers = sams_samplers
        self.designer = designer

        # This system must currently be minimized.
        minimize(self)

class AblImatinibProtonationStateTestSystem(PersesTestSystem):
    """
    Create a consistent set of SAMS samplers useful for sampling protonation states of the Abl:imatinib complex.

    Properties
    ----------
    environments : list of str
        Available environments: ['vacuum', 'explicit', 'implicit']
    topologies : dict of simtk.openmm.app.Topology
        Initial system Topology objects; topologies[environment] is the topology for `environment`
    positions : dict of simtk.unit.Quantity of [nparticles,3] with units compatible with nanometers
        Initial positions corresponding to initial Topology objects
    system_generators : dict of SystemGenerator objects
        SystemGenerator objects for environments
    proposal_engines : dict of ProposalEngine
        Proposal engines
    themodynamic_states : dict of thermodynamic_states
        Themodynamic states for each environment
    mcmc_samplers : dict of MCMCSampler objects
        MCMCSampler objects for environments
    exen_samplers : dict of ExpandedEnsembleSampler objects
        ExpandedEnsembleSampler objects for environments
    sams_samplers : dict of SAMSSampler objects
        SAMSSampler objects for environments
    designer : MultiTargetDesign sampler
        Example MultiTargetDesign sampler for implicit solvent hydration free energies

    Examples
    --------

    >>> from perses.tests.testsystems import AblImatinibProtonationStateTestSystem
    >>> testsystem = AblImatinibProtonationStateTestSystem()
    # Build a system
    >>> system = testsystem.system_generators['explicit-inhibitor'].build_system(testsystem.topologies['explicit-inhibitor'])
    # Retrieve a SAMSSampler
    >>> sams_sampler = testsystem.sams_samplers['explicit-inhibitor']

    """
    def __init__(self, **kwargs):
        super(AblImatinibProtonationStateTestSystem, self).__init__(**kwargs)
        solvents = ['vacuum', 'explicit'] # TODO: Add 'implicit' once GBSA parameterization for small molecules is working
        components = ['inhibitor', 'complex'] # TODO: Add 'ATP:kinase' complex to enable resistance design
        #solvents = ['vacuum'] # DEBUG: Just try vacuum for now
        #components = ['inhibitor'] # DEBUG: Just try inhibitor for now
        padding = 9.0*unit.angstrom
        explicit_solvent_model = 'tip3p'
        setup_path = 'data/constant-pH/abl-imatinib'
        thermodynamic_states = dict()
        temperature = 300*unit.kelvin
        pressure = 1.0*unit.atmospheres

        # Construct list of all environments
        environments = list()
        for solvent in solvents:
            for component in components:
                environment = solvent + '-' + component
                environments.append(environment)

        # Read mol2 file containing protonation states and extract canonical isomeric SMILES from this.
        from pkg_resources import resource_filename
        molecules = list()
        mol2_filename = resource_filename('perses', os.path.join(setup_path, 'Imatinib-epik-charged.mol2'))
        ifs = oechem.oemolistream(mol2_filename)
        mol = oechem.OEMol()
        while oechem.OEReadMolecule(ifs, mol):
            smiles = oechem.OEMolToSmiles(mol)
            molecules.append(smiles)
        # Read log probabilities
        log_state_penalties = dict()
        state_penalties_filename = resource_filename('perses', os.path.join(setup_path, 'Imatinib-state-penalties.out'))
        for (smiles, log_state_penalty) in zip(molecules, np.fromfile(state_penalties_filename, sep='\n')):
            log_state_penalties[smiles] = log_state_penalty

        # Add current molecule
        smiles = 'Cc1ccc(cc1Nc2nccc(n2)c3cccnc3)NC(=O)c4ccc(cc4)C[NH+]5CCN(CC5)C'
        molecules.append(smiles)
        self.molecules = molecules
        log_state_penalties[smiles] = 100.0 # this should have zero weight

        # Expand molecules without explicit stereochemistry and make canonical isomeric SMILES.
        molecules = sanitizeSMILES(self.molecules)

        # Create a system generator for desired forcefields
        # TODO: Debug why we can't ue pregenerated molecule ffxml parameters. This may be an openmoltools issue.
        molecules_xml_filename = resource_filename('perses', os.path.join(setup_path, 'Imatinib-epik-charged.ffxml'))

        print('Creating system generators...')
        from perses.rjmc.topology_proposal import SystemGenerator
        gaff_xml_filename = resource_filename('perses', 'data/gaff.xml')
        system_generators = dict()
        system_generators['explicit'] = SystemGenerator([gaff_xml_filename, 'amber99sbildn.xml', 'tip3p.xml'],
            forcefield_kwargs={ 'nonbondedMethod' : app.CutoffPeriodic, 'nonbondedCutoff' : 9.0 * unit.angstrom, 'implicitSolvent' : None, 'constraints' : None },
            use_antechamber=True)
        system_generators['implicit'] = SystemGenerator([gaff_xml_filename, 'amber99sbildn.xml', 'amber99_obc.xml'],
            forcefield_kwargs={ 'nonbondedMethod' : app.NoCutoff, 'implicitSolvent' : app.OBC2, 'constraints' : None },
            use_antechamber=True)
        system_generators['vacuum'] = SystemGenerator([gaff_xml_filename, 'amber99sbildn.xml'],
            forcefield_kwargs={ 'nonbondedMethod' : app.NoCutoff, 'implicitSolvent' : None, 'constraints' : None },
            use_antechamber=True)
        # Copy system generators for all environments
        for solvent in solvents:
            for component in components:
                environment = solvent + '-' + component
                system_generators[environment] = system_generators[solvent]

        # Load topologies and positions for all components
        from simtk.openmm.app import PDBFile, Modeller
        topologies = dict()
        positions = dict()
        for component in components:
            pdb_filename = resource_filename('perses', os.path.join(setup_path, '%s.pdb' % component))
            print(pdb_filename)
            pdbfile = PDBFile(pdb_filename)
            topologies[component] = pdbfile.topology
            positions[component] = pdbfile.positions

        # Construct positions and topologies for all solvent environments
        print('Constructing positions and topologies...')
        for solvent in solvents:
            for component in components:
                environment = solvent + '-' + component
                if solvent == 'explicit':
                    # Create MODELLER object.
                    modeller = app.Modeller(topologies[component], positions[component])
                    modeller.addSolvent(system_generators[solvent].getForceField(), model='tip3p', padding=9.0*unit.angstrom)
                    topologies[environment] = modeller.getTopology()
                    positions[environment] = modeller.getPositions()
                else:
                    environment = solvent + '-' + component
                    topologies[environment] = topologies[component]
                    positions[environment] = positions[component]

                natoms = sum( 1 for atom in topologies[environment].atoms() )
                print("System '%s' has %d atoms" % (environment, natoms))

        # Set up the proposal engines.
        print('Initializing proposal engines...')
        from perses.rjmc.topology_proposal import SmallMoleculeSetProposalEngine
        proposal_metadata = { }
        proposal_engines = dict()
        for environment in environments:
            proposal_engines[environment] = SmallMoleculeSetProposalEngine(molecules, system_generators[environment], residue_name='MOL')

        # Generate systems
        print('Building systems...')
        systems = dict()
        for environment in environments:
            systems[environment] = system_generators[environment].build_system(topologies[environment])

        # Define thermodynamic state of interest.
        print('Defining thermodynamic states...')
        from perses.samplers.thermodynamics import ThermodynamicState
        thermodynamic_states = dict()
        temperature = 300*unit.kelvin
        pressure = 1.0*unit.atmospheres
        for component in components:
            for solvent in solvents:
                environment = solvent + '-' + component
                if solvent == 'explicit':
                    thermodynamic_states[environment] = ThermodynamicState(system=systems[environment], temperature=temperature, pressure=pressure)
                else:
                    thermodynamic_states[environment]   = ThermodynamicState(system=systems[environment], temperature=temperature)

        # Create SAMS samplers
        print('Creating SAMS samplers...')
        from perses.samplers.samplers import SamplerState, MCMCSampler, ExpandedEnsembleSampler, SAMSSampler
        mcmc_samplers = dict()
        exen_samplers = dict()
        sams_samplers = dict()
        for solvent in solvents:
            for component in components:
                environment = solvent + '-' + component
                chemical_state_key = proposal_engines[environment].compute_state_key(topologies[environment])

                storage = None
                if self.storage:
                    storage = NetCDFStorageView(self.storage, envname=environment)

                if solvent == 'explicit':
                    thermodynamic_state = ThermodynamicState(system=systems[environment], temperature=temperature, pressure=pressure)
                    sampler_state = SamplerState(system=systems[environment], positions=positions[environment], box_vectors=systems[environment].getDefaultPeriodicBoxVectors())
                else:
                    thermodynamic_state = ThermodynamicState(system=systems[environment], temperature=temperature)
                    sampler_state = SamplerState(system=systems[environment], positions=positions[environment])

                mcmc_samplers[environment] = MCMCSampler(thermodynamic_state, sampler_state, topology=topologies[environment], storage=storage)
                mcmc_samplers[environment].nsteps = 5 # reduce number of steps for testing
                mcmc_samplers[environment].verbose = True
                exen_samplers[environment] = ExpandedEnsembleSampler(mcmc_samplers[environment], topologies[environment], chemical_state_key, proposal_engines[environment], self.geometry_engine, options={'nsteps':5}, storage=storage)
                exen_samplers[environment].verbose = True
                sams_samplers[environment] = SAMSSampler(exen_samplers[environment], storage=storage)
                sams_samplers[environment].verbose = True
                thermodynamic_states[environment] = thermodynamic_state

        # Create a constant-pH sampler
        from perses.samplers.samplers import ProtonationStateSampler
        designer = ProtonationStateSampler(complex_sampler=exen_samplers['explicit-complex'], solvent_sampler=sams_samplers['explicit-inhibitor'], log_state_penalties=log_state_penalties, storage=self.storage)
        designer.verbose = True

        # Store things.
        self.molecules = molecules
        self.environments = environments
        self.topologies = topologies
        self.positions = positions
        self.system_generators = system_generators
        self.systems = systems
        self.proposal_engines = proposal_engines
        self.thermodynamic_states = thermodynamic_states
        self.mcmc_samplers = mcmc_samplers
        self.exen_samplers = exen_samplers
        self.sams_samplers = sams_samplers
        self.designer = designer

        # This system must currently be minimized.
        minimize(self)
        print('AblImatinibProtonationStateTestSystem initialized.')

class ImidazoleProtonationStateTestSystem(PersesTestSystem):
    """
    Create a consistent set of SAMS samplers useful for sampling protonation states of imidazole in water.

    Properties
    ----------
    environments : list of str
        Available environments: ['vacuum', 'explicit', 'implicit']
    topologies : dict of simtk.openmm.app.Topology
        Initial system Topology objects; topologies[environment] is the topology for `environment`
    positions : dict of simtk.unit.Quantity of [nparticles,3] with units compatible with nanometers
        Initial positions corresponding to initial Topology objects
    system_generators : dict of SystemGenerator objects
        SystemGenerator objects for environments
    proposal_engines : dict of ProposalEngine
        Proposal engines
    themodynamic_states : dict of thermodynamic_states
        Themodynamic states for each environment
    mcmc_samplers : dict of MCMCSampler objects
        MCMCSampler objects for environments
    exen_samplers : dict of ExpandedEnsembleSampler objects
        ExpandedEnsembleSampler objects for environments
    sams_samplers : dict of SAMSSampler objects
        SAMSSampler objects for environments
    designer : MultiTargetDesign sampler
        Example MultiTargetDesign sampler for implicit solvent hydration free energies

    Examples
    --------

    >>> from perses.tests.testsystems import AblImatinibProtonationStateTestSystem
    >>> testsystem = AblImatinibProtonationStateTestSystem()
    # Build a system
    >>> system = testsystem.system_generators['explicit-inhibitor'].build_system(testsystem.topologies['explicit-inhibitor'])
    # Retrieve a SAMSSampler
    >>> sams_sampler = testsystem.sams_samplers['explicit-inhibitor']

    """
    def __init__(self, **kwargs):
        super(ImidazoleProtonationStateTestSystem, self).__init__(**kwargs)
        solvents = ['vacuum', 'explicit'] # TODO: Add 'implicit' once GBSA parameterization for small molecules is working
        components = ['imidazole']
        padding = 9.0*unit.angstrom
        explicit_solvent_model = 'tip3p'
        setup_path = 'data/constant-pH/imidazole/'
        thermodynamic_states = dict()
        temperature = 300*unit.kelvin
        pressure = 1.0*unit.atmospheres

        # Construct list of all environments
        environments = list()
        for solvent in solvents:
            for component in components:
                environment = solvent + '-' + component
                environments.append(environment)

        # Read mol2 file containing protonation states and extract canonical isomeric SMILES from this.
        from pkg_resources import resource_filename
        molecules = list()
        mol2_filename = resource_filename('perses', os.path.join(setup_path, 'imidazole/imidazole-epik-charged.mol2'))
        ifs = oechem.oemolistream(mol2_filename)
        mol = oechem.OEMol()
        while oechem.OEReadMolecule(ifs, mol):
            smiles = oechem.OEMolToSmiles(mol)
            molecules.append(smiles)
        # Read log probabilities
        log_state_penalties = dict()
        state_penalties_filename = resource_filename('perses', os.path.join(setup_path, 'imidazole/imidazole-state-penalties.out'))
        for (smiles, log_state_penalty) in zip(molecules, np.fromfile(state_penalties_filename, sep='\n')):
            log_state_penalties[smiles] = log_state_penalty

        # Add current molecule
        smiles = 'C1=CN=CN1'
        molecules.append(smiles)
        self.molecules = molecules
        log_state_penalties[smiles] = 0.0

        # Expand molecules without explicit stereochemistry and make canonical isomeric SMILES.
        molecules = sanitizeSMILES(self.molecules)

        # Create a system generator for desired forcefields
        print('Creating system generators...')
        from perses.rjmc.topology_proposal import SystemGenerator
        gaff_xml_filename = resource_filename('perses', 'data/gaff.xml')
        system_generators = dict()
        system_generators['explicit'] = SystemGenerator([gaff_xml_filename, 'amber99sbildn.xml', 'tip3p.xml'],
            forcefield_kwargs={ 'nonbondedMethod' : app.CutoffPeriodic, 'nonbondedCutoff' : 9.0 * unit.angstrom, 'implicitSolvent' : None, 'constraints' : None },
            use_antechamber=True)
        system_generators['implicit'] = SystemGenerator([gaff_xml_filename, 'amber99sbildn.xml', 'amber99_obc.xml'],
            forcefield_kwargs={ 'nonbondedMethod' : app.NoCutoff, 'implicitSolvent' : app.OBC2, 'constraints' : None },
            use_antechamber=True)
        system_generators['vacuum'] = SystemGenerator([gaff_xml_filename, 'amber99sbildn.xml'],
            forcefield_kwargs={ 'nonbondedMethod' : app.NoCutoff, 'implicitSolvent' : None, 'constraints' : None },
            use_antechamber=True)
        # Copy system generators for all environments
        for solvent in solvents:
            for component in components:
                environment = solvent + '-' + component
                system_generators[environment] = system_generators[solvent]

        # Load topologies and positions for all components
        from simtk.openmm.app import PDBFile, Modeller
        topologies = dict()
        positions = dict()
        for component in components:
            pdb_filename = resource_filename('perses', os.path.join(setup_path, '%s.pdb' % component))
            print(pdb_filename)
            pdbfile = PDBFile(pdb_filename)
            topologies[component] = pdbfile.topology
            positions[component] = pdbfile.positions

        # Construct positions and topologies for all solvent environments
        print('Constructing positions and topologies...')
        for solvent in solvents:
            for component in components:
                environment = solvent + '-' + component
                if solvent == 'explicit':
                    # Create MODELLER object.
                    modeller = app.Modeller(topologies[component], positions[component])
                    modeller.addSolvent(system_generators[solvent].getForceField(), model='tip3p', padding=9.0*unit.angstrom)
                    topologies[environment] = modeller.getTopology()
                    positions[environment] = modeller.getPositions()
                else:
                    environment = solvent + '-' + component
                    topologies[environment] = topologies[component]
                    positions[environment] = positions[component]

                natoms = sum( 1 for atom in topologies[environment].atoms() )
                print("System '%s' has %d atoms" % (environment, natoms))

                # DEBUG: Write initial PDB file
                outfile = open(environment + '.initial.pdb', 'w')
                PDBFile.writeFile(topologies[environment], positions[environment], file=outfile)
                outfile.close()

        # Set up the proposal engines.
        print('Initializing proposal engines...')
        residue_name = 'UNL' # TODO: Figure out residue name automatically
        from perses.rjmc.topology_proposal import SmallMoleculeSetProposalEngine
        proposal_metadata = { }
        proposal_engines = dict()
        for environment in environments:
            storage = None
            if self.storage is not None:
                storage = NetCDFStorageView(self.storage, envname=environment)
            proposal_engines[environment] = SmallMoleculeSetProposalEngine(molecules, system_generators[environment], residue_name=residue_name, storage=storage)

        # Generate systems
        print('Building systems...')
        systems = dict()
        for environment in environments:
            systems[environment] = system_generators[environment].build_system(topologies[environment])

        # Define thermodynamic state of interest.
        print('Defining thermodynamic states...')
        from perses.samplers.thermodynamics import ThermodynamicState
        thermodynamic_states = dict()
        temperature = 300*unit.kelvin
        pressure = 1.0*unit.atmospheres
        for component in components:
            for solvent in solvents:
                environment = solvent + '-' + component
                if solvent == 'explicit':
                    thermodynamic_states[environment] = ThermodynamicState(system=systems[environment], temperature=temperature, pressure=pressure)
                else:
                    thermodynamic_states[environment] = ThermodynamicState(system=systems[environment], temperature=temperature)

        # Create SAMS samplers
        print('Creating SAMS samplers...')
        from perses.samplers.samplers import SamplerState, MCMCSampler, ExpandedEnsembleSampler, SAMSSampler
        mcmc_samplers = dict()
        exen_samplers = dict()
        sams_samplers = dict()
        for solvent in solvents:
            for component in components:
                environment = solvent + '-' + component
                chemical_state_key = proposal_engines[environment].compute_state_key(topologies[environment])

                storage = None
                if self.storage is not None:
                    storage = NetCDFStorageView(self.storage, envname=environment)

                if solvent == 'explicit':
                    thermodynamic_state = ThermodynamicState(system=systems[environment], temperature=temperature, pressure=pressure)
                    sampler_state = SamplerState(system=systems[environment], positions=positions[environment], box_vectors=systems[environment].getDefaultPeriodicBoxVectors())
                else:
                    thermodynamic_state = ThermodynamicState(system=systems[environment], temperature=temperature)
                    sampler_state = SamplerState(system=systems[environment], positions=positions[environment])

                mcmc_samplers[environment] = MCMCSampler(thermodynamic_state, sampler_state, topology=topologies[environment], storage=storage)
                mcmc_samplers[environment].nsteps = 5 # reduce number of steps for testing
                mcmc_samplers[environment].verbose = True
                exen_samplers[environment] = ExpandedEnsembleSampler(mcmc_samplers[environment], topologies[environment], chemical_state_key, proposal_engines[environment], self.geometry_engine, options={'nsteps':5}, storage=storage)
                exen_samplers[environment].verbose = True
                sams_samplers[environment] = SAMSSampler(exen_samplers[environment], storage=storage)
                sams_samplers[environment].verbose = True
                thermodynamic_states[environment] = thermodynamic_state

        # Store things.
        self.molecules = molecules
        self.environments = environments
        self.topologies = topologies
        self.positions = positions
        self.system_generators = system_generators
        self.systems = systems
        self.proposal_engines = proposal_engines
        self.thermodynamic_states = thermodynamic_states
        self.mcmc_samplers = mcmc_samplers
        self.exen_samplers = exen_samplers
        self.sams_samplers = sams_samplers
        self.designer = None

        print('ImidazoleProtonationStateTestSystem initialized.')

def minimize(testsystem):
    """
    Minimize all structures in test system.

    TODO
    ----
    Use sampler thermodynamic states instead of testsystem.systems

    Parameters
    ----------
    testystem : PersesTestSystem
        The testsystem to minimize.

    """
    for environment in testsystem.environments:
        print("Minimizing '%s'..." % environment)
        integrator = openmm.VerletIntegrator(1.0 * unit.femtoseconds)
        context = openmm.Context(testsystem.systems[environment], integrator)
        context.setPositions(testsystem.positions[environment])
        print ("Initial energy is %12.3f kcal/mol" % (context.getState(getEnergy=True).getPotentialEnergy() / unit.kilocalories_per_mole))
        TOL = 1.0
        MAX_STEPS = 50
        openmm.LocalEnergyMinimizer.minimize(context, TOL, MAX_STEPS)
        print ("Final energy is   %12.3f kcal/mol" % (context.getState(getEnergy=True).getPotentialEnergy() / unit.kilocalories_per_mole))
        # Update positions.
        testsystem.positions[environment] = context.getState(getPositions=True).getPositions(asNumpy=True)
        # Update sampler states.
        testsystem.mcmc_samplers[environment].sampler_state.positions = testsystem.positions[environment]
        # Clean up.
        del context, integrator

class SmallMoleculeLibraryTestSystem(PersesTestSystem):
    """
    Create a consistent set of samplers useful for testing SmallMoleculeProposalEngine on alkanes in various solvents.
    This is useful for testing a variety of components.

    Properties
    ----------
    environments : list of str
        Available environments: ['vacuum', 'explicit']
    topologies : dict of simtk.openmm.app.Topology
        Initial system Topology objects; topologies[environment] is the topology for `environment`
    positions : dict of simtk.unit.Quantity of [nparticles,3] with units compatible with nanometers
        Initial positions corresponding to initial Topology objects
    system_generators : dict of SystemGenerator objects
        SystemGenerator objects for environments
    proposal_engines : dict of ProposalEngine
        Proposal engines
    themodynamic_states : dict of thermodynamic_states
        Themodynamic states for each environment
    mcmc_samplers : dict of MCMCSampler objects
        MCMCSampler objects for environments
    exen_samplers : dict of ExpandedEnsembleSampler objects
        ExpandedEnsembleSampler objects for environments
    sams_samplers : dict of SAMSSampler objects
        SAMSSampler objects for environments
    designer : MultiTargetDesign sampler
        Example MultiTargetDesign sampler for explicit solvent hydration free energies
    molecules : list
        Molecules in library. Currently only SMILES format is supported.

    Examples
    --------

    >>> from perses.tests.testsystems import AlkanesTestSystem
    >>> testsystem = AlkanesTestSystem()
    # Build a system
    >>> system = testsystem.system_generators['vacuum'].build_system(testsystem.topologies['vacuum'])
    # Retrieve a SAMSSampler
    >>> sams_sampler = testsystem.sams_samplers['explicit']

    """
    def __init__(self, constraints=app.HBonds, **kwargs):
        super(SmallMoleculeLibraryTestSystem, self).__init__(**kwargs)
        # Expand molecules without explicit stereochemistry and make canonical isomeric SMILES.
        molecules = sanitizeSMILES(self.molecules)
        environments = ['explicit', 'vacuum']

        # Create a system generator for our desired forcefields.
        from perses.rjmc.topology_proposal import SystemGenerator
        system_generators = dict()
        from pkg_resources import resource_filename
        gaff_xml_filename = resource_filename('perses', 'data/gaff.xml')
        system_generators['explicit'] = SystemGenerator([gaff_xml_filename, 'tip3p.xml'],
            forcefield_kwargs={ 'nonbondedMethod' : app.CutoffPeriodic, 'nonbondedCutoff' : 9.0 * unit.angstrom, 'implicitSolvent' : None, 'constraints' : constraints })
        system_generators['vacuum'] = SystemGenerator([gaff_xml_filename],
            forcefield_kwargs={ 'nonbondedMethod' : app.NoCutoff, 'implicitSolvent' : None, 'constraints' : constraints })

        #
        # Create topologies and positions
        #
        topologies = dict()
        positions = dict()

        from openmoltools import forcefield_generators
        forcefield = app.ForceField(gaff_xml_filename, 'tip3p.xml')
        forcefield.registerTemplateGenerator(forcefield_generators.gaffTemplateGenerator)

        # Create molecule in vacuum.
        from perses.tests.utils import createOEMolFromSMILES, extractPositionsFromOEMOL
        smiles = molecules[0] # current sampler state
        molecule = createOEMolFromSMILES(smiles)
        topologies['vacuum'] = forcefield_generators.generateTopologyFromOEMol(molecule)
        positions['vacuum'] = extractPositionsFromOEMOL(molecule)

        # Create molecule in solvent.
        modeller = app.Modeller(topologies['vacuum'], positions['vacuum'])
        modeller.addSolvent(forcefield, model='tip3p', padding=9.0*unit.angstrom)
        topologies['explicit'] = modeller.getTopology()
        positions['explicit'] = modeller.getPositions()

        # Set up the proposal engines.
        from perses.rjmc.topology_proposal import SmallMoleculeSetProposalEngine
        proposal_metadata = { }
        proposal_engines = dict()
        for environment in environments:
            proposal_engines[environment] = SmallMoleculeSetProposalEngine(molecules, system_generators[environment])

        # Generate systems
        systems = dict()
        for environment in environments:
            systems[environment] = system_generators[environment].build_system(topologies[environment])

        # Define thermodynamic state of interest.
        from perses.samplers.thermodynamics import ThermodynamicState
        thermodynamic_states = dict()
        temperature = 300*unit.kelvin
        pressure = 1.0*unit.atmospheres
        thermodynamic_states['explicit'] = ThermodynamicState(system=systems['explicit'], temperature=temperature, pressure=pressure)
        thermodynamic_states['vacuum']   = ThermodynamicState(system=systems['vacuum'], temperature=temperature)

        # Create SAMS samplers
        from perses.samplers.samplers import SamplerState, MCMCSampler, ExpandedEnsembleSampler, SAMSSampler
        mcmc_samplers = dict()
        exen_samplers = dict()
        sams_samplers = dict()
        for environment in environments:
            storage = None
            if self.storage:
                storage = NetCDFStorageView(self.storage, envname=environment)

            chemical_state_key = proposal_engines[environment].compute_state_key(topologies[environment])
            if environment == 'explicit':
                sampler_state = SamplerState(system=systems[environment], positions=positions[environment], box_vectors=systems[environment].getDefaultPeriodicBoxVectors())
            else:
                sampler_state = SamplerState(system=systems[environment], positions=positions[environment])
            mcmc_samplers[environment] = MCMCSampler(thermodynamic_states[environment], sampler_state, topology=topologies[environment], storage=storage)
            mcmc_samplers[environment].nsteps = 5 # reduce number of steps for testing
            mcmc_samplers[environment].verbose = True
            exen_samplers[environment] = ExpandedEnsembleSampler(mcmc_samplers[environment], topologies[environment], chemical_state_key, proposal_engines[environment], self.geometry_engine, options={'nsteps':500}, storage=storage)
            exen_samplers[environment].verbose = True
            sams_samplers[environment] = SAMSSampler(exen_samplers[environment], storage=storage)
            sams_samplers[environment].verbose = True

        # Create test MultiTargetDesign sampler.
        from perses.samplers.samplers import MultiTargetDesign
        target_samplers = { sams_samplers['explicit'] : 1.0, sams_samplers['vacuum'] : -1.0 }
        designer = MultiTargetDesign(target_samplers, storage=self.storage)

        # Store things.
        self.molecules = molecules
        self.environments = environments
        self.topologies = topologies
        self.positions = positions
        self.system_generators = system_generators
        self.proposal_engines = proposal_engines
        self.thermodynamic_states = thermodynamic_states
        self.mcmc_samplers = mcmc_samplers
        self.exen_samplers = exen_samplers
        self.sams_samplers = sams_samplers
        self.designer = designer

class AlkanesTestSystem(SmallMoleculeLibraryTestSystem):
    """
    Library of small alkanes in various solvent environments.
    """
    def __init__(self, **kwargs):
        self.molecules = ['CC', 'CCC', 'CCCC', 'CCCCC', 'CCCCCC']
        super(AlkanesTestSystem, self).__init__(**kwargs)

class KinaseInhibitorsTestSystem(SmallMoleculeLibraryTestSystem):
    """
    Library of clinical kinase inhibitors in various solvent environments.
    """
    def __init__(self, **kwargs):
        # Read SMILES from CSV file of clinical kinase inhibitors.
        from pkg_resources import resource_filename
        smiles_filename = resource_filename('perses', 'data/clinical-kinase-inhibitors.csv')
        import csv
        molecules = list()
        with open(smiles_filename, 'r') as csvfile:
            csvreader = csv.reader(csvfile, delimiter=',', quotechar='"')
            for row in csvreader:
                name = row[0]
                smiles = row[1]
                molecules.append(smiles)
        self.molecules = molecules
        # Intialize
        super(KinaseInhibitorsTestSystem, self).__init__(**kwargs)

class T4LysozymeInhibitorsTestSystem(SmallMoleculeLibraryTestSystem):
    """
    Library of T4 lysozyme L99A inhibitors in various solvent environments.
    """
    def read_smiles(self, filename):
        import csv
        molecules = list()
        with open(filename, 'r') as csvfile:
            csvreader = csv.reader(csvfile, delimiter='\t', quotechar='"')
            for row in csvreader:
                name = row[0]
                smiles = row[1]
                reference = row[2]
                molecules.append(smiles)
        return molecules

    def __init__(self, **kwargs):
        # Read SMILES from CSV file of clinical kinase inhibitors.
        from pkg_resources import resource_filename
        molecules = list()
        molecules += self.read_smiles(resource_filename('perses', 'data/L99A-binders.txt'))
        molecules += self.read_smiles(resource_filename('perses', 'data/L99A-non-binders.txt'))
        self.molecules = molecules
        # Intialize
        super(T4LysozymeInhibitorsTestSystem, self).__init__(**kwargs)

class FusedRingsTestSystem(SmallMoleculeLibraryTestSystem):
    """
    Simple test system containing fused rings (benzene <--> naphtalene) in explicit solvent.
    """
    def __init__(self, **kwargs):
        self.molecules = ['c1ccccc1', 'c1ccc2ccccc2c1'] # benzene, naphthalene
        super(FusedRingsTestSystem, self).__init__(**kwargs)

class ValenceSmallMoleculeLibraryTestSystem(PersesTestSystem):
    """
    Create a consistent set of samplers useful for testing SmallMoleculeProposalEngine on alkanes with a valence-only forcefield.

    Properties
    ----------
    environments : list of str
        Available environments: ['vacuum']
    topologies : dict of simtk.openmm.app.Topology
        Initial system Topology objects; topologies[environment] is the topology for `environment`
    positions : dict of simtk.unit.Quantity of [nparticles,3] with units compatible with nanometers
        Initial positions corresponding to initial Topology objects
    system_generators : dict of SystemGenerator objects
        SystemGenerator objects for environments
    proposal_engines : dict of ProposalEngine
        Proposal engines
    themodynamic_states : dict of thermodynamic_states
        Themodynamic states for each environment
    mcmc_samplers : dict of MCMCSampler objects
        MCMCSampler objects for environments
    exen_samplers : dict of ExpandedEnsembleSampler objects
        ExpandedEnsembleSampler objects for environments
    sams_samplers : dict of SAMSSampler objects
        SAMSSampler objects for environments
    designer : MultiTargetDesign sampler
        Example MultiTargetDesign sampler for explicit solvent hydration free energies
    molecules : list
        Molecules in library. Currently only SMILES format is supported.

    Examples
    --------

    >>> from perses.tests.testsystems import ValenceSmallMoleculeLibraryTestSystem
    >>> testsystem = ValenceSmallMoleculeLibraryTestSystem()
    # Build a system
    >>> system = testsystem.system_generators['vacuum'].build_system(testsystem.topologies['vacuum'])
    # Retrieve a SAMSSampler
    >>> sams_sampler = testsystem.sams_samplers['vacuum']

    """
    def __init__(self, **kwargs):
        super(ValenceSmallMoleculeLibraryTestSystem, self).__init__(**kwargs)
        initial_molecules = ['CCCCC','CC(C)CC', 'CCC(C)C', 'CCCCC', 'C(CC)CCC']
        molecules = self._canonicalize_smiles(initial_molecules)
        environments = ['vacuum']

        # Create a system generator for our desired forcefields.
        from perses.rjmc.topology_proposal import SystemGenerator
        system_generators = dict()
        from pkg_resources import resource_filename
        gaff_xml_filename = resource_filename('perses', 'data/gaff-valence-only.xml')
        system_generators['vacuum'] = SystemGenerator([gaff_xml_filename],
            forcefield_kwargs={ 'nonbondedMethod' : app.NoCutoff, 'implicitSolvent' : None, 'constraints' : None })

        #
        # Create topologies and positions
        #
        topologies = dict()
        positions = dict()

        from openmoltools import forcefield_generators
        forcefield = app.ForceField(gaff_xml_filename, 'tip3p.xml')
        forcefield.registerTemplateGenerator(forcefield_generators.gaffTemplateGenerator)

        # Create molecule in vacuum.
        from perses.tests.utils import createOEMolFromSMILES, extractPositionsFromOEMOL
        smiles = molecules[0] # current sampler state
        molecule = createOEMolFromSMILES(smiles)
        topologies['vacuum'] = forcefield_generators.generateTopologyFromOEMol(molecule)
        positions['vacuum'] = extractPositionsFromOEMOL(molecule)

        # Set up the proposal engines.
        from perses.rjmc.topology_proposal import SmallMoleculeSetProposalEngine
        proposal_metadata = { }
        proposal_engines = dict()
        for environment in environments:
            proposal_engines[environment] = SmallMoleculeSetProposalEngine(molecules, system_generators[environment])

        # Generate systems
        systems = dict()
        for environment in environments:
            systems[environment] = system_generators[environment].build_system(topologies[environment])

        # Define thermodynamic state of interest.
        from perses.samplers.thermodynamics import ThermodynamicState
        thermodynamic_states = dict()
        temperature = 300*unit.kelvin
        pressure = 1.0*unit.atmospheres
        thermodynamic_states['vacuum']   = ThermodynamicState(system=systems['vacuum'], temperature=temperature)

        # Create SAMS samplers
        from perses.samplers.samplers import SamplerState, MCMCSampler, ExpandedEnsembleSampler, SAMSSampler
        mcmc_samplers = dict()
        exen_samplers = dict()
        sams_samplers = dict()
        for environment in environments:
            storage = None
            if self.storage:
                storage = NetCDFStorageView(self.storage, envname=environment)

            chemical_state_key = proposal_engines[environment].compute_state_key(topologies[environment])
            if environment == 'explicit':
                sampler_state = SamplerState(system=systems[environment], positions=positions[environment], box_vectors=systems[environment].getDefaultPeriodicBoxVectors())
            else:
                sampler_state = SamplerState(system=systems[environment], positions=positions[environment])
            mcmc_samplers[environment] = MCMCSampler(thermodynamic_states[environment], sampler_state, topology=topologies[environment], storage=storage)
            mcmc_samplers[environment].nsteps = 500 # reduce number of steps for testing
            mcmc_samplers[environment].verbose = True
            exen_samplers[environment] = ExpandedEnsembleSampler(mcmc_samplers[environment], topologies[environment], chemical_state_key, proposal_engines[environment], self.geometry_engine, options={'nsteps':0}, storage=storage)
            exen_samplers[environment].verbose = True
            sams_samplers[environment] = SAMSSampler(exen_samplers[environment], storage=storage)
            sams_samplers[environment].verbose = True

        # Create test MultiTargetDesign sampler.
        from perses.samplers.samplers import MultiTargetDesign
        target_samplers = { sams_samplers['vacuum'] : 1.0, sams_samplers['vacuum'] : -1.0 }
        designer = MultiTargetDesign(target_samplers, storage=self.storage)

        # Store things.
        self.molecules = molecules
        self.environments = environments
        self.topologies = topologies
        self.positions = positions
        self.system_generators = system_generators
        self.proposal_engines = proposal_engines
        self.thermodynamic_states = thermodynamic_states
        self.mcmc_samplers = mcmc_samplers
        self.exen_samplers = exen_samplers
        self.sams_samplers = sams_samplers
        self.designer = designer

    def _canonicalize_smiles(self, list_of_smiles):
        """
        Turn a list of smiles strings into openeye canonical
        isomeric smiles.

        Parameters
        ----------
        list_of_smiles : list of str
            input smiles

        Returns
        -------
        list_of_canonicalized_smiles : list of str
            canonical isomeric smiles
        """
        list_of_canonicalized_smiles = []
        for smiles in list_of_smiles:
            mol = oechem.OEMol()
            oechem.OESmilesToMol(mol, smiles)
            can_smi = oechem.OECreateIsoSmiString(mol)
            list_of_canonicalized_smiles.append(can_smi)
        return list_of_canonicalized_smiles

class NullTestSystem(PersesTestSystem):
    """
    Test turning a small molecule into itself in vacuum
    Currently only trying to test ExpandedEnsemble sampler, therefore
    SAMS sampler and MultiTargetDesign are not implemented at this time

    Uses a custom ProposalEngine to only match subset of atoms, requiring
    geometry to build in the rest

    geometry_engine.write_proposal_pdb set to True

    Constructor:
    NullTestSystem(mol_name, storage_filename="null.nc", exen_pdb_filename=None)

    Arguments:
        mol_name, string
            MUST be in ['naphthalene', 'butane']
            Name of small molecule for null transformation
        storage_filename, OPTIONAL, string
            Default is "null.nc"
            Storage must be provided in order to analyze testsystem acceptance rates
        exen_pdb_filename, OPTIONAL, string
            Default is None
            If value is not None, will write pdbfile after every ExpandedEnsemble
            iteration

    Only one environment ('vacuum') is currently implemented; however all 
    samplers are saved in dictionaries for consistency with other testsystems

    """
    def __init__(self, mol_name, storage_filename="null.nc", exen_pdb_filename=None):
        if mol_name not in ['naphthalene', 'butane']:
            raise(IOError("NullTestSystem molecule name can only be naphthalene or butane, given {0}".format(mol_name)))

        super(NullTestSystem, self).__init__(storage_filename=storage_filename)

        if mol_name == 'naphthalene':
            smiles = 'c1ccc2ccccc2c1'
            from perses.rjmc.topology_proposal import NaphthaleneProposalEngine as NullProposal
        elif mol_name == 'butane':
            smiles = 'CCCC'
            from perses.rjmc.topology_proposal import ButaneProposalEngine as NullProposal

        environments = ['vacuum']

        self.geometry_engine.write_proposal_pdb = True

        system_generators = dict()
        topologies = dict()
        positions = dict()
        proposal_engines = dict()
        thermodynamic_states = dict()
        mcmc_samplers = dict()
        exen_samplers = dict()

        from perses.rjmc.topology_proposal import SystemGenerator
        from perses.tests.utils import oemol_to_omm_ff, get_data_filename, createOEMolFromSMILES
        from perses.samplers.thermodynamics import ThermodynamicState
        from perses.samplers.samplers import SamplerState, MCMCSampler, ExpandedEnsembleSampler

        for key in environments:
            if key == "vacuum":
                forcefield_kwargs = {'nonbondedMethod' : app.NoCutoff, 'implicitSolvent' : None, 'constraints' : None}
                gaff_xml_filename = get_data_filename('data/gaff.xml')
            system_generator = SystemGenerator([gaff_xml_filename], forcefield_kwargs=forcefield_kwargs)
            system_generators[key] = system_generator

            proposal_engine = NullProposal(system_generator)
            initial_molecule = createOEMolFromSMILES(smiles=smiles)
            initial_system, initial_positions, initial_topology = oemol_to_omm_ff(initial_molecule, "MOL")
            initial_topology._state_key = proposal_engine._fake_states[0]

            temperature = 300*unit.kelvin
            thermodynamic_state = ThermodynamicState(system=initial_system, temperature=temperature)

            chemical_state_key = proposal_engine.compute_state_key(initial_topology)
            sampler_state = SamplerState(system=initial_system, positions=initial_positions)

            mcmc_sampler = MCMCSampler(thermodynamic_state, sampler_state, topology=initial_topology, storage=self.storage)
            mcmc_sampler.nsteps = 5
            mcmc_sampler.timestep = 1.0*unit.femtosecond
            mcmc_sampler.verbose = True

            exen_sampler = ExpandedEnsembleSampler(mcmc_sampler, initial_topology, chemical_state_key, proposal_engine, self.geometry_engine, options={'nsteps':0}, storage=self.storage)
            exen_sampler.verbose = True
            if exen_pdb_filename is not None:
                exen_sampler.pdbfile = open(exen_pdb_filename,'w')

            topologies[key] = initial_topology
            positions[key] = initial_positions
            proposal_engines[key] = proposal_engine
            thermodynamic_states[key] = thermodynamic_state
            mcmc_samplers[key] = mcmc_sampler
            exen_samplers[key] = exen_sampler

        # save
        self.environments = environments
        self.storage_filename = storage_filename
        self.system_generators = system_generators
        self.topologies = topologies
        self.positions = positions
        self.proposal_engines = proposal_engines
        self.thermodynamic_states = thermodynamic_states
        self.mcmc_samplers = mcmc_samplers
        self.exen_samplers = exen_samplers


class NaphthaleneTestSystem(NullTestSystem):
    """
    Test turning Naphthalene into Naphthalene in vacuum
    Currently only trying to test ExpandedEnsemble sampler, therefore
    SAMS sampler and MultiTargetDesign are not implemented at this time

    Uses a custom ProposalEngine to only match one ring, requiring
    geometry to build in the other

    geometry_engine.write_proposal_pdb set to True

    Constructor:
    NaphthaleneTestSystem(storage_filename="naphthalene.nc", exen_pdb_filename=None)

    Arguments:
        storage_filename, OPTIONAL, string
            Default is "naphthalene.nc"
            Storage must be provided in order to analyze testsystem acceptance rates
        exen_pdb_filename, OPTIONAL, string
            Default is None
            If value is not None, will write pdbfile after every ExpandedEnsemble
            iteration

    Only one environment ('vacuum') is currently implemented; however all 
    samplers are saved in dictionaries for consistency with other testsystems
    """

    def __init__(self, storage_filename="naphthalene.nc", exen_pdb_filename=None):
        """
        __init__(self, storage_filename="naphthalene.nc", exen_pdb_filename=None):
        """
        super(NaphthaleneTestSystem, self).__init__('naphthalene', storage_filename=storage_filename, exen_pdb_filename=exen_pdb_filename)

class ButaneTestSystem(NullTestSystem):
    """
    Test turning Butane into Butane in vacuum
    Currently only trying to test ExpandedEnsemble sampler, therefore
    SAMS sampler and MultiTargetDesign are not implemented at this time

    Uses a custom ProposalEngine to only match two carbons, have geometry
    engine choose positions for others

    geometry_engine.write_proposal_pdb set to True

    Constructor:
    ButaneTestSystem(storage_filename="butane.nc", exen_pdb_filename=None)

    Arguments:
        storage_filename, OPTIONAL, string
            Default is "butane.nc"
            Storage must be provided in order to analyze testsystem acceptance rates
        exen_pdb_filename, OPTIONAL, string
            Default is None
            If value is not None, will write pdbfile after every ExpandedEnsemble
            iteration

    Only one environment ('vacuum') is currently implemented; however all 
    samplers are saved in dictionaries for consistency with other testsystems
    """

    def __init__(self, storage_filename="butane.nc", exen_pdb_filename=None):
        """
        __init__(self, storage_filename="butane.nc", exen_pdb_filename=None):
        """
        super(ButaneTestSystem, self).__init__('butane', storage_filename=storage_filename, exen_pdb_filename=exen_pdb_filename)

def run_null_system(testsystem):
    """
    Intended for use with NaphthaleneTestSystem or ButaneTestSystem ONLY

    Runs TestSystem ExpandedEnsemble sampler ONLY
    Uses BAR to check whether the free energies of the two states
    (both naphthalene) are within 6 sigma of 0
    Imports netCDF4 to read in storage file and access data

    Arguments:
    ----------
    testsystem : NaphthaleneTestSystem or ButantTestSystem
        Only these two test systems have the proposal_engine._fake_states
        attribute, which differentiates between 2 states of a null proposal

    CURRENTLY:
    The expanded ensemble acceptance rate of naphthalene-A to naphthalene-B
    is very low.  This test will run 10 iterations of the ExpandedEnsemble
    sampler until a switch is accepted, and then run approximately that
    number of steps again, to ensure w_f and w_r have nonzero length. This
    should not be necessary if the acceptance rate is higher, and the
    number of exen_sampler iterations can be fixed.

    TODO:
        move netcdf import to analysis for general use
        move BAR import to analysis, define use of BAR to be generalized
    """
    if type(testsystem) not in [NaphthaleneTestSystem, ButaneTestSystem]:
        raise(NotImplementedError("run_null_system is only compatible with NaphthaleneTestSystem or ButantTestSystem; given {0}".format(type(testsystem))))

    import netCDF4 as netcdf
    import pickle
    import codecs
    for key in testsystem.environments: # only one key: vacuum
        # run a single iteration to generate item in number_of_state_visits dict
        testsystem.exen_samplers[key].run(niterations=100)
        # until a switch is accepted, only the initial state will have an item
        # in the number_of_state_visits dict
        while len(testsystem.exen_samplers[key].number_of_state_visits.keys()) == 1:
            testsystem.exen_samplers[key].run(niterations=10)
        # after a switch has been accepted, run approximately the same number of
        # steps again, to end up with roughly equal number of proposals starting
        # from each state
        testsystem.exen_samplers[key].run(niterations=testsystem.exen_samplers[key].nrejected)
        print(testsystem.exen_samplers[key].number_of_state_visits)
        print("{0} acceptances in {1} iterations".format(testsystem.exen_samplers[key].naccepted, testsystem.exen_samplers[key].iteration))

        ncfile = netcdf.Dataset(testsystem.storage_filename, 'r')
        ee_sam = ncfile.groups['ExpandedEnsembleSampler']
        niterations = ee_sam.variables['logp_accept'].shape[0]
        logps = np.zeros(niterations, np.float64)
        state_keys = list()
        for n in range(niterations):
            logps[n] = ee_sam.variables['logp_accept'][n]
            s_key = str(ee_sam.variables['proposed_state_key'][n])
            state_keys.append(pickle.loads(codecs.decode(s_key, "base64")))

        len_w_r = state_keys.count(testsystem.proposal_engines[key]._fake_states[0])
        len_w_f = state_keys.count(testsystem.proposal_engines[key]._fake_states[1])
        try:
            assert niterations == len_w_f + len_w_r
        except:
            print("{0} iterations, but {1} started from A and {2} started from B?".format(niterations, len_w_f, len_w_r))
        if len_w_f == 0 or len_w_r == 0:
            # test failure, but what to do?
            raise(Exception("Cannot run BAR because no transitions were made"))

        # after importing all logps, use proposed_state_key to split them into
        # separate arrays depending on the direction of the proposed switch
        w_f = np.zeros(len_w_f, np.float64)
        w_r = np.zeros(len_w_r, np.float64)
        w_f_count = 0
        w_r_count = 0
        for n in range(niterations):
            if state_keys[n] == testsystem.proposal_engines[key]._fake_states[1]:
                w_f[w_f_count] = logps[n]
                w_f_count += 1
            else:
                w_r[w_r_count] = logps[n]
                w_r_count += 1

        from pymbar import BAR
        [df, ddf] = BAR(w_f, w_r, method='self-consistent-iteration')
        print('%8.3f +- %.3f kT' % (df, ddf))
        NSIGMA_MAX = 6.0
        if (abs(df) > NSIGMA_MAX * ddf):
            msg = 'Delta F (%d proposals) = %f +- %f kT; should be within %f sigma of 0' % (niterations, df, ddf, NSIGMA_MAX)
            msg += '\n'
            msg += 'w_f = %s\n' % str(w_f)
            msg += 'w_r = %s\n' % str(w_r)
            raise Exception(msg)


def check_topologies(testsystem):
    """
    Check that all SystemGenerators can build systems for their corresponding Topology objects.
    """
    for environment in testsystem.environments:
        topology = testsystem.topologies[environment]
        try:
            testsystem.system_generators[environment].build_system(topology)
        except Exception as e:
            msg = str(e)
            msg += '\n'
            msg += "topology for environment '%s' cannot be built into a system" % environment
            from perses.tests.utils import show_topology
            show_topology(topology)
            raise Exception(msg)

def checktestsystem(testsystem_class):
    # Instantiate test system.
    tmpfile = tempfile.NamedTemporaryFile()
    storage_filename = tmpfile.name
    testsystem = testsystem_class(storage_filename=storage_filename)
    # Check topologies
    check_topologies(testsystem)

def test_testsystems():
    """
    Test instantiation of all test systems.
    """
    testsystem_names = ['T4LysozymeInhibitorsTestSystem', 'KinaseInhibitorsTestSystem', 'AlkanesTestSystem', 'AlanineDipeptideTestSystem']
    niterations = 2 # number of iterations to run
    for testsystem_name in testsystem_names:
        import perses.tests.testsystems
        testsystem_class = getattr(perses.tests.testsystems, testsystem_name)
        f = partial(checktestsystem, testsystem_class)
        f.description = "Testing %s" % (testsystem_name)
        yield f

def run_t4_inhibitors():
    """
    Run T4 lysozyme inhibitors in solvents test system.
    """
    testsystem = T4LysozymeInhibitorsTestSystem(storage_filename='output.nc')
    for environment in ['explicit', 'vacuum']:
        #testsystem.exen_samplers[environment].pdbfile = open('t4-' + component + '.pdb', 'w')
        #testsystem.exen_samplers[environment].options={'nsteps':50} # instantaneous MC
        testsystem.mcmc_samplers[environment].verbose = True
        testsystem.mcmc_samplers[environment].nsteps = 50 # use fewer MD steps to speed things up
        testsystem.exen_samplers[environment].verbose = True
        testsystem.exen_samplers[environment].ncmc_engine.nsteps = 50 # NCMC switching
        testsystem.sams_samplers[environment].verbose = True
    testsystem.designer.verbose = True
    testsystem.designer.run(niterations=50)

    # Analyze data.
    #from perses.analysis import Analysis
    #analysis = Analysis(storage_filename='output.nc')
    #analysis.plot_sams_weights('sams.pdf')
    #analysis.plot_ncmc_work('ncmc.pdf')

def run_t4():
    """
    Run T4 lysozyme test system.
    """
    testsystem = T4LysozymeTestSystem()
    solvent = 'explicit'
    for component in ['complex', 'receptor']:
        testsystem.exen_samplers[solvent + '-' + component].pdbfile = open('t4-' + component + '.pdb', 'w')
        testsystem.exen_samplers[solvent + '-' + component].options={'nsteps':0} # instantaneous MC
        testsystem.mcmc_samplers[solvent + '-' + component].verbose = True # use fewer MD steps to speed things up
        testsystem.mcmc_samplers[solvent + '-' + component].nsteps = 50 # use fewer MD steps to speed things up
        testsystem.sams_samplers[solvent + '-' + component].run(niterations=5)
    testsystem.designer.verbose = True
    testsystem.designer.run(niterations=5)

    # Analyze data.
    #from perses.analysis import Analysis
    #analysis = Analysis(storage_filename='output.nc')
    #analysis.plot_sams_weights('sams.pdf')
    #analysis.plot_ncmc_work('ncmc.pdf')

def run_myb():
    """
    Run myb test system.
    """
    testsystem = MybTestSystem()
    solvent = 'implicit'

    testsystem.exen_samplers[solvent + '-peptide'].pdbfile = open('myb-vacuum.pdb', 'w')
    testsystem.exen_samplers[solvent + '-complex'].pdbfile = open('myb-complex.pdb', 'w')
    testsystem.exen_samplers[solvent + '-complex'].options={'nsteps':0}
    testsystem.exen_samplers[solvent + '-peptide'].options={'nsteps':0}
    testsystem.mcmc_samplers[solvent + '-complex'].nsteps = 50
    testsystem.mcmc_samplers[solvent + '-peptide'].nsteps = 50
    testsystem.sams_samplers[solvent + '-complex'].run(niterations=5)
    #testsystem.designer.verbose = True
    #testsystem.designer.run(niterations=500)
    #testsystem.exen_samplers[solvent + '-peptide'].verbose=True
    #testsystem.exen_samplers[solvent + '-peptide'].run(niterations=100)

def run_abl_imatinib_resistance():
    """
    Run abl test system.
    """
    testsystem = AblImatinibResistanceTestSystem()
    #for environment in testsystem.environments:
    for environment in ['vacuum-complex']:
        print(environment)
        testsystem.exen_samplers[environment].pdbfile = open('abl-imatinib-%s.pdb' % environment, 'w')
        testsystem.exen_samplers[environment].geometry_pdbfile = open('abl-imatinib-%s-geometry-proposals.pdb' % environment, 'w')
        testsystem.exen_samplers[environment].options={'nsteps':20000, 'timestep' : 1.0 * unit.femtoseconds}
        testsystem.exen_samplers[environment].accept_everything = False # accept everything that doesn't lead to NaN for testing
        testsystem.mcmc_samplers[environment].nsteps = 20000
        testsystem.mcmc_samplers[environment].timestep = 1.0 * unit.femtoseconds
        #testsystem.mcmc_samplers[environment].run(niterations=5)
        testsystem.exen_samplers[environment].run(niterations=100)
        #testsystem.sams_samplers[environment].run(niterations=5)

    #testsystem.designer.verbose = True
    #testsystem.designer.run(niterations=500)
    #testsystem.exen_samplers[solvent + '-peptide'].verbose=True
    #testsystem.exen_samplers[solvent + '-peptide'].run(niterations=100)

def run_kinase_inhibitors():
    """
    Run kinase inhibitors test system.
    """
    testsystem = KinaseInhibitorsTestSystem()
    environment = 'vacuum'
    testsystem.exen_samplers[environment].pdbfile = open('kinase-inhibitors-vacuum.pdb', 'w')
    testsystem.exen_samplers[environment].geometry_pdbfile = open('kinase-inhibitors-%s-geometry-proposals.pdb' % environment, 'w')
    testsystem.exen_samplers[environment].ncmc_engine.nsteps = 0
    testsystem.mcmc_samplers[environment].nsteps = 50
    testsystem.exen_samplers[environment].geometry_engine.write_proposal_pdb = True # write proposal PDBs
    testsystem.sams_samplers[environment].run(niterations=100)

def run_valence_system():
    """
    Run valence molecules test system.

    This system only has one environment (vacuum), so SAMS is used.

    """
    testsystem = ValenceSmallMoleculeLibraryTestSystem(storage_filename='output.nc')
    environment = 'vacuum'
    testsystem.exen_samplers[environment].pdbfile = open('valence.pdb', 'w')
    testsystem.exen_samplers[environment].ncmc_engine.nsteps = 0
    testsystem.mcmc_samplers[environment].nsteps = 1
    testsystem.sams_samplers[environment].run(niterations=50)

def run_alanine_system(sterics=False):
    """
    Run alanine dipeptide in vacuum test system.

    If `sterics == True`, then sterics will be included.
    Otherwise, only valence terms are used.

    """
    if sterics:
        testsystem = AlanineDipeptideTestSystem(storage_filename='output.nc')
    else:
        testsystem = AlanineDipeptideValenceTestSystem(storage_filename='output.nc')
    environment = 'vacuum'
    print(testsystem.__class__.__name__)
    testsystem.exen_samplers[environment].pdbfile = open('valence.pdb', 'w')
    testsystem.exen_samplers[environment].ncmc_engine.nsteps = 0
    testsystem.mcmc_samplers[environment].nsteps = 500
    testsystem.sams_samplers[environment].update_method = 'two-stage'
    testsystem.sams_samplers[environment].second_stage_start = 100 # iteration to start second stage
    testsystem.sams_samplers[environment].run(niterations=200)

def test_valence_write_pdb_ncmc_switching():
    """
    Run abl test system.
    """
    testsystem = ValenceSmallMoleculeLibraryTestSystem()
    environment = 'vacuum'
    testsystem.exen_samplers[environment].ncmc_engine.nsteps = 10
    testsystem.exen_samplers[environment].ncmc_engine.timestep = 1.0 * unit.femtoseconds
    testsystem.exen_samplers[environment].ncmc_engine.write_ncmc_interval = 1 # write PDB files for NCMC switching
    testsystem.mcmc_samplers[environment].nsteps = 10
    testsystem.mcmc_samplers[environment].timestep = 1.0 * unit.femtoseconds
    testsystem.exen_samplers[environment].run(niterations=1)

def run_abl_affinity_write_pdb_ncmc_switching():
    """
    Run abl test system.
    """
    testsystem = AblAffinityTestSystem()
    #for environment in testsystem.environments:
    for environment in ['vacuum-complex']:
        print(environment)
        testsystem.exen_samplers[environment].pdbfile = open('abl-imatinib-%s.pdb' % environment, 'w')
        testsystem.exen_samplers[environment].geometry_pdbfile = open('abl-imatinib-%s-geometry-proposals.pdb' % environment, 'w')
        testsystem.exen_samplers[environment].ncmc_engine.nsteps = 10000
        testsystem.exen_samplers[environment].ncmc_engine.timestep = 1.0 * unit.femtoseconds
        testsystem.exen_samplers[environment].accept_everything = False # accept everything that doesn't lead to NaN for testing
        testsystem.exen_samplers[environment].ncmc_engine.write_ncmc_interval = 100 # write PDB files for NCMC switching
        testsystem.mcmc_samplers[environment].nsteps = 10000
        testsystem.mcmc_samplers[environment].timestep = 1.0 * unit.femtoseconds

        testsystem.mcmc_samplers[environment].verbose = True
        testsystem.exen_samplers[environment].verbose = True
        testsystem.sams_samplers[environment].verbose = True
        #testsystem.mcmc_samplers[environment].run(niterations=5)
        testsystem.exen_samplers[environment].run(niterations=5)

        #testsystem.sams_samplers[environment].run(niterations=5)

    #testsystem.designer.verbose = True
    #testsystem.designer.run(niterations=500)
    #testsystem.exen_samplers[solvent + '-peptide'].verbose=True
    #testsystem.exen_samplers[solvent + '-peptide'].run(niterations=100)

def run_constph_abl():
    """
    Run Abl:imatinib constant-pH test system.
    """
    testsystem = AblImatinibProtonationStateTestSystem()
    for environment in testsystem.environments:
    #for environment in ['explicit-inhibitor', 'explicit-complex']:
    #for environment in ['vacuum-inhibitor', 'vacuum-complex']:
        if environment not in testsystem.exen_samplers:
            print("Skipping '%s' for now..." % environment)
            continue

        print(environment)
        testsystem.exen_samplers[environment].pdbfile = open('abl-imatinib-constph-%s.pdb' % environment, 'w')
        testsystem.exen_samplers[environment].geometry_pdbfile = open('abl-imatinib-constph-%s-geometry-proposals.pdb' % environment, 'w')
        testsystem.exen_samplers[environment].ncmc_engine.nsteps = 50
        testsystem.exen_samplers[environment].ncmc_engine.timestep = 1.0 * unit.femtoseconds
        testsystem.exen_samplers[environment].accept_everything = False # accept everything that doesn't lead to NaN for testing
        #testsystem.exen_samplers[environment].ncmc_engine.write_ncmc_interval = 100 # write PDB files for NCMC switching
        testsystem.mcmc_samplers[environment].nsteps = 2500
        testsystem.mcmc_samplers[environment].timestep = 1.0 * unit.femtoseconds

        testsystem.mcmc_samplers[environment].verbose = True
        testsystem.exen_samplers[environment].verbose = True
        testsystem.exen_samplers[environment].proposal_engine.verbose = True
        testsystem.sams_samplers[environment].verbose = True
        #testsystem.mcmc_samplers[environment].run(niterations=5)
        #testsystem.exen_samplers[environment].run(niterations=5)

        #testsystem.sams_samplers[environment].run(niterations=5)

    # Run ligand in solvent constant-pH sampler calibration
    testsystem.sams_samplers['explicit-inhibitor'].verbose=True
    testsystem.sams_samplers['explicit-inhibitor'].run(niterations=100)
    #testsystem.exen_samplers['vacuum-inhibitor'].verbose=True
    #testsystem.exen_samplers['vacuum-inhibitor'].run(niterations=100)
    #testsystem.exen_samplers['explicit-complex'].verbose=True
    #testsystem.exen_samplers['explicit-complex'].run(niterations=100)

    # Run constant-pH sampler
    testsystem.designer.verbose = True
    testsystem.designer.update_target_probabilities() # update log weights from inhibitor in solvent calibration
    testsystem.designer.run(niterations=500)

def run_imidazole():
    """
    Run imidazole constant-pH test system.
    """
    testsystem = ImidazoleProtonationStateTestSystem(storage_filename='output.nc')
    for environment in testsystem.environments:
        if environment not in testsystem.exen_samplers:
            print("Skipping '%s' for now..." % environment)
            continue

        print(environment)
        #testsystem.exen_samplers[environment].pdbfile = open('imidazole-constph-%s.pdb' % environment, 'w')
        #testsystem.exen_samplers[environment].geometry_pdbfile = open('imidazole-constph-%s-geometry-proposals.pdb' % environment, 'w')
        testsystem.exen_samplers[environment].ncmc_engine.nsteps = 500
        testsystem.exen_samplers[environment].ncmc_engine.timestep = 1.0 * unit.femtoseconds
        testsystem.exen_samplers[environment].accept_everything = False # accept everything that doesn't lead to NaN for testing
        #testsystem.exen_samplers[environment].ncmc_engine.write_ncmc_interval = 100 # write PDB files for NCMC switching
        testsystem.mcmc_samplers[environment].nsteps = 500
        testsystem.mcmc_samplers[environment].timestep = 1.0 * unit.femtoseconds

        testsystem.mcmc_samplers[environment].verbose = True
        testsystem.exen_samplers[environment].verbose = True
        testsystem.exen_samplers[environment].proposal_engine.verbose = True
        testsystem.sams_samplers[environment].verbose = True

    # Run ligand in solvent constant-pH sampler calibration
    testsystem.sams_samplers['explicit-imidazole'].verbose=True
    testsystem.sams_samplers['explicit-imidazole'].run(niterations=100)

def run_fused_rings():
    """
    Run fused rings test system.
    Vary number of NCMC steps

    """
    #nsteps_to_try = [1, 10, 100, 1000, 10000, 100000] # number of NCMC steps
    nsteps_to_try = [10, 100, 1000, 10000, 100000] # number of NCMC steps
    for ncmc_steps in nsteps_to_try:
        storage_filename = 'output-%d.nc' % ncmc_steps
        testsystem = FusedRingsTestSystem(storage_filename=storage_filename)
        for environment in ['explicit', 'vacuum']:
            testsystem.mcmc_samplers[environment].verbose = True
            testsystem.mcmc_samplers[environment].nsteps = 500
            testsystem.exen_samplers[environment].verbose = True
            testsystem.exen_samplers[environment].ncmc_engine.nsteps = ncmc_steps # NCMC switching steps
            testsystem.exen_samplers[environment].ncmc_engine.verbose = True # verbose output of work
            testsystem.sams_samplers[environment].verbose = True
        testsystem.designer.verbose = True
        testsystem.designer.run(niterations=100)

        # Analyze data.
        from perses.analysis import Analysis
        analysis = Analysis(storage_filename=storage_filename)
        #analysis.plot_sams_weights('sams.pdf')
        analysis.plot_ncmc_work('ncmc-%d.pdf' % ncmc_steps)

if __name__ == '__main__':
<<<<<<< HEAD
    #run_alanine_system(sterics=False)
=======
    testsystem = ButaneTestSystem()
    run_null_system(testsystem)
#    run_alanine_system(sterics=True)
>>>>>>> de75d04b
    #run_alanine_system(sterics=False)
    #run_fused_rings()
    run_valence_system()
    #run_t4_inhibitors()
    #run_imidazole()
    #run_constph_imidazole()
    #run_constph_abl()
    #run_abl_affinity_write_pdb_ncmc_switching()
    #run_kinase_inhibitors()
    #run_abl_imatinib()
    #run_myb()<|MERGE_RESOLUTION|>--- conflicted
+++ resolved
@@ -2014,7 +2014,7 @@
             If value is not None, will write pdbfile after every ExpandedEnsemble
             iteration
 
-    Only one environment ('vacuum') is currently implemented; however all 
+    Only one environment ('vacuum') is currently implemented; however all
     samplers are saved in dictionaries for consistency with other testsystems
 
     """
@@ -2118,7 +2118,7 @@
             If value is not None, will write pdbfile after every ExpandedEnsemble
             iteration
 
-    Only one environment ('vacuum') is currently implemented; however all 
+    Only one environment ('vacuum') is currently implemented; however all
     samplers are saved in dictionaries for consistency with other testsystems
     """
 
@@ -2151,7 +2151,7 @@
             If value is not None, will write pdbfile after every ExpandedEnsemble
             iteration
 
-    Only one environment ('vacuum') is currently implemented; however all 
+    Only one environment ('vacuum') is currently implemented; however all
     samplers are saved in dictionaries for consistency with other testsystems
     """
 
@@ -2568,13 +2568,10 @@
         analysis.plot_ncmc_work('ncmc-%d.pdf' % ncmc_steps)
 
 if __name__ == '__main__':
-<<<<<<< HEAD
     #run_alanine_system(sterics=False)
-=======
     testsystem = ButaneTestSystem()
     run_null_system(testsystem)
 #    run_alanine_system(sterics=True)
->>>>>>> de75d04b
     #run_alanine_system(sterics=False)
     #run_fused_rings()
     run_valence_system()
