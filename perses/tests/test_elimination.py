"""
Unit tests for NCMC switching engine.

"""

__author__ = 'John D. Chodera'

################################################################################
# IMPORTS
################################################################################

from simtk import openmm, unit
from simtk.openmm import app
import os, os.path
import sys, math
from unittest import skipIf
import numpy as np
from functools import partial
from pkg_resources import resource_filename
from openeye import oechem
if sys.version_info >= (3, 0):
    from io import StringIO
    from subprocess import getstatusoutput
else:
    from cStringIO import StringIO
    from commands import getstatusoutput

################################################################################
# CONSTANTS
################################################################################

kB = unit.BOLTZMANN_CONSTANT_kB * unit.AVOGADRO_CONSTANT_NA
temperature = 300.0 * unit.kelvin
kT = kB * temperature
beta = 1.0/kT

################################################################################
# TESTS
################################################################################

def simulate(system, positions, nsteps=500, timestep=1.0*unit.femtoseconds, temperature=temperature, collision_rate=5.0/unit.picoseconds, platform=None):
    integrator = openmm.LangevinIntegrator(temperature, collision_rate, timestep)
    if platform == None:
        context = openmm.Context(system, integrator)
    else:
        context = openmm.Context(system, integrator, platform)
    context.setPositions(positions)
    context.setVelocitiesToTemperature(temperature)
    integrator.step(nsteps)
    positions = context.getState(getPositions=True).getPositions(asNumpy=True)
    velocities = context.getState(getVelocities=True).getVelocities(asNumpy=True)
    return [positions, velocities]

def check_alchemical_null_elimination(topology_proposal, positions, ncmc_nsteps=50, NSIGMA_MAX=6.0, geometry=False):
    """
    Test alchemical elimination engine on null transformations, where some atoms are deleted and then reinserted in a cycle.

    Parameters
    ----------
    topology_proposal : TopologyProposal
        The topology proposal to test.
        This must be a null transformation, where topology_proposal.old_system == topology_proposal.new_system
    ncmc_steps : int, optional, default=50
        Number of NCMC switching steps, or 0 for instantaneous switching.
    NSIGMA_MAX : float, optional, default=6.0
        Number of standard errors away from analytical solution tolerated before Exception is thrown
    geometry : bool, optional, default=None
        If True, will also use geometry engine in the middle of the null transformation.
    """
    functions = {
        'lambda_sterics' : '2*lambda * step(0.5 - lambda) + (1.0 - step(0.5 - lambda))',
        'lambda_electrostatics' : '2*(lambda - 0.5) * step(lambda - 0.5)',
        'lambda_bonds' : '1.0', # don't soften bonds
        'lambda_angles' : '1.0', # don't soften angles
        'lambda_torsions' : 'lambda'
    }
    # Initialize engine
    from perses.annihilation.ncmc_switching import NCMCEngine
    ncmc_engine = NCMCEngine(temperature=temperature, functions=functions, nsteps=ncmc_nsteps)

    # Make sure that old system and new system are identical.
    if not (topology_proposal.old_system == topology_proposal.new_system):
        raise Exception("topology_proposal must be a null transformation for this test (old_system == new_system)")
    for (k,v) in topology_proposal.new_to_old_atom_map.items():
        if k != v:
            raise Exception("topology_proposal must be a null transformation for this test (retailed atoms must map onto themselves)")

    nequil = 5 # number of equilibration iterations
    niterations = 50 # number of round-trip switching trials
    logP_work_n = np.zeros([niterations], np.float64)
    logP_insert_n = np.zeros([niterations], np.float64)
    logP_delete_n = np.zeros([niterations], np.float64)
    for iteration in range(nequil):
        [positions, velocities] = simulate(topology_proposal.old_system, positions)
    for iteration in range(niterations):
        # Equilibrate
        [positions, velocities] = simulate(topology_proposal.old_system, positions)

        # Check that positions are not NaN
        if(np.any(np.isnan(positions / unit.angstroms))):
            raise Exception("Positions became NaN during equilibration")

        # Delete atoms
        [positions, logP_delete_work, logP_delete_energy] = ncmc_engine.integrate(topology_proposal, positions, direction='delete')

        # Check that positions are not NaN
        if(np.any(np.isnan(positions / unit.angstroms))):
            raise Exception("Positions became NaN on NCMC deletion")

        # Insert atoms
        [positions, logP_insert_work, logP_insert_energy] = ncmc_engine.integrate(topology_proposal, positions, direction='insert')

        # Check that positions are not NaN
        if(np.any(np.isnan(positions / unit.angstroms))):
            raise Exception("Positions became NaN on NCMC insertion")

        # Store log probability associated with work
        logP_work_n[iteration] = logP_delete_work + logP_insert_work
        logP_insert_n[iteration] = logP_insert_work
        logP_delete_n[iteration] = logP_delete_work
        #print("Iteration %5d : work %16.8f kT (delete %16.8f kT | insert %16.8f kT) | energy %16.8f kT (delete %16.8f kT | insert %16.8f kT)"
        #    % (iteration, logP_delete_work + logP_insert_work, logP_delete_work, logP_insert_work, logP_delete_energy + logP_insert_energy, logP_delete_energy, logP_insert_energy))

    # Check free energy difference is withing NSIGMA_MAX standard errors of zero.
    work_n = - logP_work_n
    from pymbar import EXP
    [df, ddf] = EXP(work_n)
    #print("df = %12.6f +- %12.5f kT" % (df, ddf))
    if (abs(df) > NSIGMA_MAX * ddf):
        msg = 'Delta F (%d steps switching) = %f +- %f kT; should be within %f sigma of 0\n' % (ncmc_nsteps, df, ddf, NSIGMA_MAX)
<<<<<<< HEAD
        #msg += 'delete logP:\n'
        #msg += str(logP_delete_n) + '\n'
        #msg += 'insert logP:\n'
        #msg += str(logP_insert_n) + '\n'
        #msg += 'switch logP:\n'
        #msg += str(logP_switch_n) + '\n'
        #msg += 'logP:\n'
        #msg += str(logP_n) + '\n'
=======
        msg += 'logP_delete_n:\n'
        msg += str(logP_delete_n) + '\n'
        msg += 'logP_insert_n:\n'
        msg += str(logP_insert_n) + '\n'
        msg += 'logP_work_n:\n'
        msg += str(logP_work_n) + '\n'
>>>>>>> cd834299
        raise Exception(msg)

def check_hybrid_null_elimination(topology_proposal, positions, ncmc_nsteps=50, NSIGMA_MAX=6.0, geometry=False):
    """
    Test alchemical elimination engine on null transformations, where some atoms are deleted and then reinserted in a cycle.

    Parameters
    ----------
    topology_proposal : TopologyProposal
        The topology proposal to test.
        This must be a null transformation, where topology_proposal.old_system == topology_proposal.new_system
    ncmc_steps : int, optional, default=50
        Number of NCMC switching steps, or 0 for instantaneous switching.
    NSIGMA_MAX : float, optional, default=6.0
        Number of standard errors away from analytical solution tolerated before Exception is thrown
    geometry : bool, optional, default=None
        If True, will also use geometry engine in the middle of the null transformation.
    """
    functions = {
        'lambda_sterics' : 'lambda',
        'lambda_electrostatics' : 'lambda',
        'lambda_bonds' : 'lambda', # don't soften bonds
        'lambda_angles' : 'lambda', # don't soften angles
        'lambda_torsions' : 'lambda'
    }
    # Initialize engine
    from perses.annihilation.ncmc_switching import NCMCHybridEngine
    ncmc_engine = NCMCHybridEngine(temperature=temperature, functions=functions, nsteps=ncmc_nsteps)

    # Make sure that old system and new system are identical.
    if not (topology_proposal.old_system == topology_proposal.new_system):
        raise Exception("topology_proposal must be a null transformation for this test (old_system == new_system)")
    for (k,v) in topology_proposal.new_to_old_atom_map.items():
        if k != v:
            raise Exception("topology_proposal must be a null transformation for this test (retailed atoms must map onto themselves)")

    nequil = 5 # number of equilibration iterations
    niterations = 50 # number of round-trip switching trials
    logP_work_n = np.zeros([niterations], np.float64)
    for iteration in range(nequil):
        [positions, velocities] = simulate(topology_proposal.old_system, positions)
    for iteration in range(niterations):
        # Equilibrate
        [positions, velocities] = simulate(topology_proposal.old_system, positions)

        # Check that positions are not NaN
        if(np.any(np.isnan(positions / unit.angstroms))):
            raise Exception("Positions became NaN during equilibration")

        # Hybrid NCMC from old to new
        [positions, new_old_positions, logP_work, logP_energy] = ncmc_engine.integrate(topology_proposal, positions, positions)

        # Check that positions are not NaN
        if(np.any(np.isnan(positions / unit.angstroms))):
            raise Exception("Positions became NaN on Hybrid NCMC switch")

        # Store log probability associated with work
        logP_work_n[iteration] = logP_work
        #print("Iteration %5d : NCMC work %16.8f kT | NCMC energy %16.8f kT" % (iteration, logP_work, logP_energy))

    # Check free energy difference is withing NSIGMA_MAX standard errors of zero.
    work_n = - logP_work_n
    from pymbar import EXP
    [df, ddf] = EXP(work_n)
    #print("df = %12.6f +- %12.5f kT" % (df, ddf))
    if (abs(df) > NSIGMA_MAX * ddf):
        msg = 'Delta F (%d steps switching) = %f +- %f kT; should be within %f sigma of 0\n' % (ncmc_nsteps, df, ddf, NSIGMA_MAX)
        msg += 'logP_work_n:\n'
        msg += str(logP_work_n) + '\n'
        raise Exception(msg)

# TODO: Re-enable this test once PointMutationEngine can return size of chemical space
@skipIf(os.environ.get("TRAVIS", None) == 'true', "Skip expensive test on travis")
def test_alchemical_elimination_mutation():
    """
    Test alchemical elimination for mutations.
    """

    ff_filename = "amber99sbildn.xml"
    proposal_metadata = {'ffxmls':[ff_filename]}

    # Create peptide.
    from openmmtools import testsystems
    testsystem = testsystems.AlanineDipeptideVacuum()
    [topology, system, positions] = [testsystem.topology, testsystem.system, testsystem.positions]

    # Create forcefield.
    ff = app.ForceField(ff_filename)
    chain_id = '1'
    allowed_mutations = [[('2','GLY')]]

    from perses.rjmc.topology_proposal import SystemGenerator
    system_generator = SystemGenerator([ff_filename])

    # Create a topology proposal fro mutating ALA -> GLY
    from perses.rjmc.topology_proposal import PointMutationEngine
    proposal_engine = PointMutationEngine(topology, system_generator, chain_id, proposal_metadata=proposal_metadata, allowed_mutations=allowed_mutations)
    topology_proposal = proposal_engine.propose(system, topology)

    # Modify atom mapping to get a null transformation.
    from perses.rjmc.topology_proposal import TopologyProposal
    new_to_old_atom_map = { atom1 : atom1 for atom1 in topology_proposal.new_to_old_atom_map }
    topology_proposal = TopologyProposal(
                new_topology=topology_proposal.old_topology, new_system=topology_proposal.old_system, old_topology=topology_proposal.old_topology, old_system=topology_proposal.old_system,
                old_chemical_state_key='AA', new_chemical_state_key='AG', logp_proposal=0.0, new_to_old_atom_map=new_to_old_atom_map, metadata=topology_proposal.metadata)

    for ncmc_nsteps in [0, 1, 2, 50]:
        f = partial(check_alchemical_null_elimination, topology_proposal, positions, ncmc_nsteps=ncmc_nsteps)
        f.description = "Testing alchemical null transformation of ALA sidechain in alanine dipeptide with %d NCMC steps" % ncmc_nsteps
        yield f

def test_ncmc_alchemical_integrator_stability_molecules():
    """
    Test NCMCAlchemicalIntegrator

    """
    molecule_names = ['pentane', 'biphenyl', 'imatinib']
    #if os.environ.get("TRAVIS", None) == 'true':
    #    molecule_names = ['pentane']

    for molecule_name in molecule_names:
        from perses.tests.utils import createSystemFromIUPAC
        [molecule, system, positions, topology] = createSystemFromIUPAC(molecule_name)

        # Eliminate half of the molecule
        # TODO: Use a more rigorous scheme to make sure we are really cutting the molecule in half and not just eliminating hydrogens or something.
        alchemical_atoms = [ index for index in range(int(system.getNumParticles()/2)) ]

        # Create an alchemically-modified system.
        from alchemy import AbsoluteAlchemicalFactory
        alchemical_factory = AbsoluteAlchemicalFactory(system, ligand_atoms=alchemical_atoms, annihilate_electrostatics=True, annihilate_sterics=True)

        # Return the alchemically-modified system in fully-interacting form.
        alchemical_system = alchemical_factory.createPerturbedSystem()

        # Create an NCMC switching integrator.
        from perses.annihilation.ncmc_switching import NCMCVVAlchemicalIntegrator
        temperature = 300.0 * unit.kelvin
        nsteps = 10 # number of steps to run integration for
        functions = { 'lambda_sterics' : 'lambda', 'lambda_electrostatics' : 'lambda^0.5', 'lambda_torsions' : 'lambda', 'lambda_angles' : 'lambda^2' }
        ncmc_integrator = NCMCVVAlchemicalIntegrator(temperature, alchemical_system, functions, direction='delete', nsteps=nsteps, timestep=1.0*unit.femtoseconds)

        # Create a Context
        context = openmm.Context(alchemical_system, ncmc_integrator)
        context.setPositions(positions)

        # Run the integrator
        ncmc_integrator.step(nsteps)

        # Check positions are finite
        positions = context.getState(getPositions=True).getPositions(asNumpy=True)
        if np.isnan(np.any(positions / positions.unit)):
            raise Exception('NCMCAlchemicalIntegrator gave NaN positions')
        if np.isnan(ncmc_integrator.getLogAcceptanceProbability(context)):
            raise Exception('NCMCAlchemicalIntegrator gave NaN logAcceptanceProbability')

        del context, ncmc_integrator

def test_ncmc_engine_molecule():
    """
    Check alchemical elimination for alanine dipeptide in vacuum with 0, 1, 2, and 50 switching steps.
    """
    molecule_names = ['pentane', 'biphenyl', 'imatinib']
    #if os.environ.get("TRAVIS", None) == 'true':
    #    molecule_names = ['pentane']

    for molecule_name in molecule_names:
        from perses.tests.utils import createSystemFromIUPAC
        [molecule, system, positions, topology] = createSystemFromIUPAC(molecule_name)
        natoms = system.getNumParticles()

        # DEBUG
        print(molecule_name)
        from openeye import oechem
        ofs = oechem.oemolostream('%s.mol2' % molecule_name)
        oechem.OEWriteMol2File(ofs, molecule)
        ofs.close()

        # Eliminate half of the molecule
        # TODO: Use a more rigorous scheme to make sure we are really cutting the molecule in half and not just eliminating hydrogens or something.
        new_to_old_atom_map = { atom.index : atom.index for atom in topology.atoms() if str(atom.element.name) in ['carbon','nitrogen'] }

        # DEBUG
        print(new_to_old_atom_map)

        from perses.rjmc.topology_proposal import TopologyProposal
        topology_proposal = TopologyProposal(
            new_topology=topology, new_system=system, old_topology=topology, old_system=system,
            old_chemical_state_key='', new_chemical_state_key='', logp_proposal=0.0, new_to_old_atom_map=new_to_old_atom_map, metadata={'test':0.0})
        for ncmc_nsteps in [0, 1, 50]:
            f = partial(check_alchemical_null_elimination, topology_proposal, positions, ncmc_nsteps=ncmc_nsteps)
            f.description = "Testing alchemical null elimination for '%s' with %d NCMC steps" % (molecule_name, ncmc_nsteps)
            yield f

@skipIf(os.environ.get("TRAVIS", None) == 'true', "Skip expensive test on travis")
def test_ncmc_hybrid_engine_molecule():
    """
    Check alchemical elimination for alanine dipeptide in vacuum with 0, 1, 2, and 50 switching steps.
    """
    molecule_names = ['pentane', 'biphenyl', 'imatinib']
    if os.environ.get("TRAVIS", None) == 'true':
        molecule_names = ['pentane']

    for molecule_name in molecule_names:
        from perses.tests.utils import createSystemFromIUPAC
        [molecule, system, positions, topology] = createSystemFromIUPAC(molecule_name)
        natoms = system.getNumParticles()
        # Eliminate half of the molecule
        # TODO: Use a more rigorous scheme to make sure we are really cutting the molecule in half and not just eliminating hydrogens or something.
        new_to_old_atom_map = { atom.index : atom.index for atom in topology.atoms() if str(atom.element.name) in ['carbon','nitrogen'] }

        from perses.rjmc.topology_proposal import TopologyProposal
        topology_proposal = TopologyProposal(
            new_topology=topology, new_system=system, old_topology=topology, old_system=system,
            old_chemical_state_key='', new_chemical_state_key='', logp_proposal=0.0, new_to_old_atom_map=new_to_old_atom_map, metadata={'test':0.0})
        for ncmc_nsteps in [0, 1, 50]:
            f = partial(check_hybrid_null_elimination, topology_proposal, positions, ncmc_nsteps=ncmc_nsteps)
            f.description = "Testing alchemical null elimination for '%s' with %d NCMC steps" % (molecule_name, ncmc_nsteps)
            yield f

@skipIf(os.environ.get("TRAVIS", None) == 'true', "Skip expensive test on travis")
def test_alchemical_elimination_peptide():
    """
    Test alchemical elimination for the alanine dipeptide.
    """
    # Create an alanine dipeptide null transformation, where N-methyl group is deleted and then inserted.
    from openmmtools import testsystems
    testsystem = testsystems.AlanineDipeptideVacuum()
    from perses.rjmc.topology_proposal import TopologyProposal
    new_to_old_atom_map = { index : index for index in range(testsystem.system.getNumParticles()) if (index > 3) } # all atoms but N-methyl
    topology_proposal = TopologyProposal(
        old_system=testsystem.system, old_topology=testsystem.topology,
        old_chemical_state_key='AA', new_chemical_state_key='AA',
        new_system=testsystem.system, new_topology=testsystem.topology,
        logp_proposal=0.0, new_to_old_atom_map=new_to_old_atom_map, metadata=dict())

    for ncmc_nsteps in [0, 1, 50]:
        f = partial(check_alchemical_null_elimination, topology_proposal, testsystem.positions, ncmc_nsteps=ncmc_nsteps)
        f.description = "Testing alchemical elimination using alanine dipeptide with %d NCMC steps" % ncmc_nsteps
        yield f

if __name__ == "__main__":
    for x in test_ncmc_engine_molecule():
        print(x.description)
        x()
    for x in test_ncmc_hybrid_engine_molecule():
        print(x.description)
        x()
#    test_ncmc_alchemical_integrator_stability_molecules()
#    for x in test_alchemical_elimination_mutation():
#        x()
#    for x in test_alchemical_elimination_peptide():
#        x()<|MERGE_RESOLUTION|>--- conflicted
+++ resolved
@@ -128,23 +128,12 @@
     #print("df = %12.6f +- %12.5f kT" % (df, ddf))
     if (abs(df) > NSIGMA_MAX * ddf):
         msg = 'Delta F (%d steps switching) = %f +- %f kT; should be within %f sigma of 0\n' % (ncmc_nsteps, df, ddf, NSIGMA_MAX)
-<<<<<<< HEAD
-        #msg += 'delete logP:\n'
-        #msg += str(logP_delete_n) + '\n'
-        #msg += 'insert logP:\n'
-        #msg += str(logP_insert_n) + '\n'
-        #msg += 'switch logP:\n'
-        #msg += str(logP_switch_n) + '\n'
-        #msg += 'logP:\n'
-        #msg += str(logP_n) + '\n'
-=======
         msg += 'logP_delete_n:\n'
         msg += str(logP_delete_n) + '\n'
         msg += 'logP_insert_n:\n'
         msg += str(logP_insert_n) + '\n'
         msg += 'logP_work_n:\n'
         msg += str(logP_work_n) + '\n'
->>>>>>> cd834299
         raise Exception(msg)
 
 def check_hybrid_null_elimination(topology_proposal, positions, ncmc_nsteps=50, NSIGMA_MAX=6.0, geometry=False):
