--- conflicted
+++ resolved
@@ -285,11 +285,8 @@
         yield f
 
 if __name__ == "__main__":
-<<<<<<< HEAD
     print(__name__)
     for x in test_ncmc_engine_molecule():
-        x()
-=======
     for x in test_ncmc_engine_molecule():
         print(x.description)
         x()
@@ -297,5 +294,4 @@
 #    for x in test_alchemical_elimination_mutation():
 #        x()
 #    for x in test_alchemical_elimination_peptide():
-#        x()
->>>>>>> cf7a1a39
+#        x()