from perses.distributed import feptasks
from openmmtools.integrators import AlchemicalNonequilibriumLangevinIntegrator, LangevinIntegrator
from openmmtools.states import ThermodynamicState
import pymbar
import simtk.openmm as openmm
import simtk.openmm.app as app
import simtk.unit as unit
import numpy as np
from perses.tests.utils import createSystemFromIUPAC, get_data_filename, extractPositionsFromOEMOL
from perses.annihilation.new_relative import HybridTopologyFactory
from perses.rjmc.topology_proposal import TopologyProposal, TwoMoleculeSetProposalEngine, SystemGenerator, SmallMoleculeSetProposalEngine
from perses.rjmc.geometry import FFAllAngleGeometryEngine
import openeye.oechem as oechem
import celery
from openmoltools import forcefield_generators
import copy
import mdtraj as md
from io import StringIO
from openmmtools.constants import kB

<<<<<<< HEAD
def generate_vacuum_hybrid_topology(mol_name="propane", ref_mol_name="butane", temperature=300.0*unit.kelvin):
=======
temperature = 300.0 * unit.kelvin
kT = kB * temperature
beta = 1.0/kT


def generate_vacuum_hybrid_topology(mol_name="propane", ref_mol_name="butane"):
>>>>>>> 6110e986
    from topology_proposal import SmallMoleculeSetProposalEngine, TopologyProposal
    import simtk.openmm.app as app
    from openmoltools import forcefield_generators

    from perses.tests.utils import createOEMolFromIUPAC, createSystemFromIUPAC, get_data_filename

    m, unsolv_old_system, pos_old, top_old = createSystemFromIUPAC(mol_name)
    refmol = createOEMolFromIUPAC(ref_mol_name)

    initial_smiles = oechem.OEMolToSmiles(m)
    final_smiles = oechem.OEMolToSmiles(refmol)

    gaff_xml_filename = get_data_filename("data/gaff.xml")
    forcefield = app.ForceField(gaff_xml_filename, 'tip3p.xml')
    forcefield.registerTemplateGenerator(forcefield_generators.gaffTemplateGenerator)

    solvated_system = forcefield.createSystem(top_old, removeCMMotion=False)

    gaff_filename = get_data_filename('data/gaff.xml')
    system_generator = SystemGenerator([gaff_filename, 'amber99sbildn.xml', 'tip3p.xml'])
    geometry_engine = FFAllAngleGeometryEngine()
    proposal_engine = SmallMoleculeSetProposalEngine(
        [initial_smiles, final_smiles], system_generator, residue_name=mol_name)

    #generate topology proposal
    topology_proposal = proposal_engine.propose(solvated_system, top_old)

    #generate new positions with geometry engine
    beta = 1.0 / (kB * temperature)
    new_positions, _ = geometry_engine.propose(topology_proposal, pos_old, beta)

    return topology_proposal, pos_old, new_positions

class NonequilibriumFEPSetup(object):
    """
    This class is a helper class for nonequilibrium FEP. It generates the input objects that are necessary for the two
    legs of a relative FEP calculation. For each leg, that is a TopologyProposal, old_positions, and new_positions.
    Importantly, it ensures that the atom maps in the solvent and complex phases match correctly.
    """

    def __init__(self, protein_pdb_filename, ligand_file, old_ligand_index, new_ligand_index, forcefield_files, pressure=1.0*unit.atmosphere, temperature=300.0*unit.kelvin):
        """
        Initialize a NonequilibriumFEPSetup object

        Parameters
        ----------
        protein_pdb_filename : str
            The name of the protein pdb file
        ligand_file : str
            the name of the ligand file (any openeye supported format)
        ligand_smiles : list of two str
            The SMILES strings representing the two ligands
        forcefield_files : list of str
            The list of ffxml files that contain the forcefields that will be used
        """
        self._protein_pdb_filename = protein_pdb_filename
        self._pressure = pressure
        self._temperature = temperature
        self._barostat_period = 50

        self._ligand_file = ligand_file
        self._old_ligand_index = old_ligand_index
        self._new_ligand_index = new_ligand_index

        self._old_ligand_oemol = self.load_sdf(self._ligand_file, index=self._old_ligand_index)
        self._new_ligand_oemol = self.load_sdf(self._ligand_file, index=self._new_ligand_index)

        self._old_ligand_positions = extractPositionsFromOEMOL(self._old_ligand_oemol)

        ffxml=forcefield_generators.generateForceFieldFromMolecules([self._old_ligand_oemol, self._new_ligand_oemol])

        self._old_ligand_oemol.SetTitle("MOL")
        self._new_ligand_oemol.SetTitle("MOL")

        self._new_ligand_smiles = oechem.OECreateSmiString(self._new_ligand_oemol, oechem.OESMILESFlag_DEFAULT | oechem.OESMILESFlag_Hydrogens)
        #self._old_ligand_smiles = '[H]c1c(c(c(c(c1N([H])c2nc3c(c(n2)OC([H])([H])C4(C(C(C(C(C4([H])[H])([H])[H])([H])[H])([H])[H])([H])[H])[H])nc(n3[H])[H])[H])[H])S(=O)(=O)C([H])([H])[H])[H]'
        self._old_ligand_smiles = oechem.OECreateSmiString(self._old_ligand_oemol, oechem.OESMILESFlag_DEFAULT | oechem.OESMILESFlag_Hydrogens)

        print(self._new_ligand_smiles)
        print(self._old_ligand_smiles)

        self._old_ligand_topology = forcefield_generators.generateTopologyFromOEMol(self._old_ligand_oemol)
        self._old_ligand_md_topology = md.Topology.from_openmm(self._old_ligand_topology)
        self._new_ligand_topology = forcefield_generators.generateTopologyFromOEMol(self._new_ligand_oemol)
        self._new_liands_md_topology = md.Topology.from_openmm(self._new_ligand_topology)


        protein_pdbfile = open(self._protein_pdb_filename, 'r')
        pdb_file = app.PDBFile(protein_pdbfile)
        protein_pdbfile.close()

        self._protein_topology_old = pdb_file.topology
        self._protein_md_topology_old = md.Topology.from_openmm(self._protein_topology_old)
        self._protein_positions_old = pdb_file.positions
        self._forcefield = app.ForceField(*forcefield_files)
        self._forcefield.loadFile(StringIO(ffxml))

        print("Generated forcefield")

        self._complex_md_topology_old = self._protein_md_topology_old.join(self._old_ligand_md_topology)
        self._complex_topology_old = self._complex_md_topology_old.to_openmm()

        n_atoms_complex_old = self._complex_topology_old.getNumAtoms()
        n_atoms_protein_old = self._protein_topology_old.getNumAtoms()

        self._complex_positions_old = unit.Quantity(np.zeros([n_atoms_complex_old, 3]), unit=unit.nanometers)
        self._complex_positions_old[:n_atoms_protein_old, :] = self._protein_positions_old
        self._complex_positions_old[n_atoms_protein_old:, :] = self._old_ligand_positions

        if pressure is not None:
            barostat = openmm.MonteCarloBarostat(self._pressure, self._temperature, self._barostat_period)
            self._system_generator = SystemGenerator(forcefield_files, barostat=barostat, forcefield_kwargs={'nonbondedMethod' : app.PME})
        else:
            self._system_generator = SystemGenerator(forcefield_files)

        #self._complex_proposal_engine = TwoMoleculeSetProposalEngine(self._old_ligand_smiles, self._new_ligand_smiles, self._system_generator, residue_name="MOL")
        self._complex_proposal_engine = TwoMoleculeSetProposalEngine(self._old_ligand_oemol, self._new_ligand_oemol, self._system_generator, residue_name="MOL")
        self._geometry_engine = FFAllAngleGeometryEngine()

        self._complex_topology_old_solvated, self._complex_positions_old_solvated, self._complex_system_old_solvated = self._solvate_system(self._complex_topology_old, self._complex_positions_old)
        self._complex_md_topology_old_solvated = md.Topology.from_openmm(self._complex_topology_old_solvated)
        print(self._complex_proposal_engine._smiles_list)

        beta = 1.0 / (kB * temperature)

        self._complex_topology_proposal = self._complex_proposal_engine.propose(self._complex_system_old_solvated, self._complex_topology_old_solvated)
        self._complex_positions_new_solvated, _ = self._geometry_engine.propose(self._complex_topology_proposal, self._complex_positions_old_solvated, beta)

        #now generate the equivalent objects for the solvent phase. First, generate the ligand-only topologies and atom map
        self._solvent_topology_proposal, self._old_solvent_positions = self._generate_ligand_only_topologies(self._complex_positions_old_solvated, self._complex_positions_new_solvated)
        self._new_solvent_positions, _ = self._geometry_engine.propose(self._solvent_topology_proposal, self._old_solvent_positions, beta)

    def load_sdf(self, sdf_filename, index=0):
        """
        Load an SDF file into an OEMol. Since SDF files can contain multiple molecules, an index can be provided as well.

        Parameters
        ----------
        sdf_filename : str
            The name of the SDF file
        index : int, default 0
            The index of the molecule in the SDF file

        Returns
        -------
        mol : openeye.oechem.OEMol object
            The loaded oemol object
        """
        ifs = oechem.oemolistream()
        ifs.open(sdf_filename)
        #get the list of molecules
        mol_list = [oechem.OEMol(mol) for mol in ifs.GetOEMols()]
        #we'll always take the first for now
        mol_to_return = mol_list[index]
        return mol_to_return

    def _solvate_system(self, topology, positions, padding=4.0*unit.angstrom, model='tip3p'):
        """
        Generate a solvated topology, positions, and system for a given input topology and positions.
        For generating the system, the forcefield files provided in the constructor will be used.

        Parameters
        ----------
        topology : app.Topology
            Topology of the system to solvate
        positions : [n, 3] ndarray of Quantity nm
            the positions of the unsolvated system

        Returns
        -------
        solvated_topology : app.Topology
            Topology of the system with added waters
        solvated_positions : [n + 3(n_waters), 3] ndarray of Quantity nm
            Solvated positions
        solvated_system : openmm.System
            The parameterized system, containing a barostat if one was specified.
        """
        modeller = app.Modeller(topology, positions)
        hs = [atom for atom in modeller.topology.atoms() if atom.element.symbol in ['H'] and atom.residue.name != "MOL"]
        modeller.delete(hs)
        modeller.addHydrogens(forcefield=self._forcefield)
        print("preparing to add solvent")
        modeller.addSolvent(self._forcefield, model=model, padding=padding)
        solvated_topology = modeller.getTopology()
        solvated_positions = modeller.getPositions()
        print("solvent added, parameterizing")
        solvated_system = self._system_generator.build_system(solvated_topology)
        print("System parameterized")
        if self._pressure is not None:
            barostat = openmm.MonteCarloBarostat(self._pressure, self._temperature, self._barostat_period)
            solvated_system.addForce(barostat)

        return solvated_topology, solvated_positions, solvated_system

    def _generate_ligand_only_topologies(self, old_positions, new_positions):
        """
        This method generates ligand-only topologies and positions from a TopologyProposal containing a solvated complex.
        The output of this method is then used when building the solvent-phase simulation with the same atom map.

        Parameters
        ----------
        topology_proposal : perses.rjmc.TopologyProposal
             TopologyProposal representing the solvated complex transformation

        Returns
        -------
        old_ligand_topology : app.Topology
            The old topology without the receptor or solvent
        new_ligand_topology : app.Topology
            The new topology without the receptor or solvent
        old_ligand_positions : [m, 3] ndarray of Quantity nm
            The positions of the old ligand without receptor or solvent
        new_ligand_positions : [n, 3] ndarray of Quantity nm
            The positions of the new ligand without receptor or solvent
        atom_map : dict of int: it
            The mapping between the two topologies without ligand or solvent.
        """
        old_complex = md.Topology.from_openmm(self._complex_topology_proposal.old_topology)
        new_complex = md.Topology.from_openmm(self._complex_topology_proposal.new_topology)

        complex_atom_map = self._complex_topology_proposal.old_to_new_atom_map

        old_mol_start_index, old_mol_len = self._complex_proposal_engine._find_mol_start_index(old_complex.to_openmm())
        new_mol_start_index, new_mol_len = self._complex_proposal_engine._find_mol_start_index(new_complex.to_openmm())

        old_pos = unit.Quantity(np.zeros([len(old_positions), 3]), unit=unit.nanometers)
        old_pos[:,:] = old_positions
        old_ligand_positions = old_pos[old_mol_start_index:(old_mol_start_index+old_mol_len), :]
        new_ligand_positions = new_positions[new_mol_start_index:(new_mol_start_index+new_mol_len), :]

        #atom_map_adjusted = {}

        #loop through the atoms in the map. If the old index is creater than the old_mol_start_index but less than that
        #plus the old mol length, then it is valid to include its adjusted value in the map.
        #for old_idx, new_idx in complex_atom_map.items():
        #    if old_idx > old_mol_start_index and old_idx < old_mol_len + old_mol_start_index:
        #        atom_map_adjusted[old_idx - old_mol_len] = new_idx - new_mol_start_index

        #subset the topologies:

        old_ligand_topology = old_complex.subset(old_complex.select("resname == 'MOL' "))
        new_ligand_topology = new_complex.subset(new_complex.select("resname == 'MOL' "))

        #solvate the old ligand topology:
        old_solvated_topology, old_solvated_positions, old_solvated_system = self._solvate_system(old_ligand_topology.to_openmm(), old_ligand_positions)

        old_solvated_md_topology = md.Topology.from_openmm(old_solvated_topology)

        #now remove the old ligand, leaving only the solvent
        solvent_only_topology = old_solvated_md_topology.subset(old_solvated_md_topology.select("water"))

        #append the solvent to the new ligand-only topology:
        new_solvated_ligand_md_topology = new_ligand_topology.join(solvent_only_topology)
        nsl,b = new_solvated_ligand_md_topology.to_dataframe()
        #dirty hack because new_solvated_ligand_md_topology.to_openmm() was throwing bond topology error
        new_solvated_ligand_md_topology = md.Topology.from_dataframe(nsl,b)

        new_solvated_ligand_omm_topology = new_solvated_ligand_md_topology.to_openmm()
        new_solvated_ligand_omm_topology.setPeriodicBoxVectors(old_solvated_topology.getPeriodicBoxVectors())

        #create the new ligand system:
        new_solvated_system = self._system_generator.build_system(new_solvated_ligand_omm_topology)

        new_to_old_atom_map = {complex_atom_map[x]-new_mol_start_index:x-old_mol_start_index for x in old_complex.select("resname == 'MOL' ") if x in complex_atom_map.keys()}
        #adjust the atom map to account for the presence of solvent degrees of freedom:
        #By design, all atoms after the ligands are water, and should be mapped.
        n_water_atoms = solvent_only_topology.to_openmm().getNumAtoms()
        for i in range(n_water_atoms):
            new_to_old_atom_map[new_mol_len+i] = old_mol_len + i

        #change the map to accomodate the TP:
        #new_to_old_atom_map = {value : key for key, value in atom_map_adjusted.items()}

        #make a TopologyProposal
        ligand_topology_proposal = TopologyProposal(new_topology=new_solvated_ligand_omm_topology, new_system=new_solvated_system,
                                                    old_topology=old_solvated_topology, old_system=old_solvated_system,
                                                    new_to_old_atom_map=new_to_old_atom_map, old_chemical_state_key='A',
                                                    new_chemical_state_key='B')

        return ligand_topology_proposal, old_solvated_positions

    @property
    def complex_topology_proposal(self):
        return self._complex_topology_proposal
    @property
    def complex_old_positions(self):
        return self._complex_positions_old_solvated
    @property
    def complex_new_positions(self):
        return self._complex_positions_new_solvated
    @property
    def solvent_topology_proposal(self):
        return self._solvent_topology_proposal
    @property
    def solvent_old_positions(self):
        return self._old_solvent_positions
    @property
    def solvent_new_positions(self):
        return self._new_solvent_positions

class NonequilibriumSwitchingFEP(object):
    """
    This class manages Nonequilibrium switching based relative free energy calculations, carried out on a distributed computing framework.
    """

    default_forward_functions = {
        'lambda_sterics' : 'lambda',
        'lambda_electrostatics' : 'lambda',
        'lambda_bonds' : 'lambda',
        'lambda_angles' : 'lambda',
        'lambda_torsions' : 'lambda'
    }

    def __init__(self, topology_proposal, pos_old, new_positions, use_dispersion_correction=False, forward_functions=None, ncmc_nsteps=100, concurrency=4, platform_name="OpenCL", temperature=300.0*unit.kelvin):
        self._factory = HybridTopologyFactory(topology_proposal, pos_old, new_positions, use_dispersion_correction=use_dispersion_correction)
        if forward_functions == None:
            self._forward_functions = self.default_forward_functions
        else:
            self._forward_functions = forward_functions
        self._reverse_functions = {param : param_formula.replace("lambda", "(1-lambda)") for param, param_formula in self._forward_functions.items()}

        self._hybrid_system = self._factory.hybrid_system
        self._initial_hybrid_positions = self._factory.hybrid_positions
        self._concurrency = concurrency

        self._ncmc_nsteps = ncmc_nsteps
        self._thermodynamic_state = ThermodynamicState(self._hybrid_system, temperature=temperature)
        self._forward_integrator = AlchemicalNonequilibriumLangevinIntegrator(alchemical_functions=self._forward_functions, nsteps_neq=ncmc_nsteps, temperature=temperature)
        self._reverse_integrator = AlchemicalNonequilibriumLangevinIntegrator(alchemical_functions=self._reverse_functions, nsteps_neq=ncmc_nsteps, temperature=temperature)
        self._equilibrium_integrator = LangevinIntegrator(temperature=temperature)


        self._current_positions_forward_result = None
        self._current_positions_reverse_result = None
        self._current_nonequilibrium_work_result = []

        self._platform_name = platform_name
        self._temperature = temperature
        self._forward_work = []
        self._reverse_work = []

        self._forward_positions_after_switch = []
        self._reverse_positions_after_switch = []

    def run_equilibrium(self, n_steps=500):
        """
        Run equilibrium for both end states.
        """
        current_positions_forward = self._current_positions_forward_result.get()
        current_positions_reverse = self._current_positions_reverse_result.get()

        equilibrated_result_forward = feptasks.run_equilibrium.delay(current_positions_forward, n_steps, 0.0, self._forward_functions, self._thermodynamic_state, self._equilibrium_integrator)
        equilibrated_result_reverse = feptasks.run_equilibrium.delay(current_positions_reverse, n_steps, 1.0, self._reverse_functions, self._thermodynamic_state, self._equilibrium_integrator)

        self._current_positions_forward_result = equilibrated_result_forward
        self._current_positions_reverse_result = equilibrated_result_reverse

    def minimize(self, max_steps=50):
        """
        Minimize both end states
        Parameters
        ----------
        max_steps : int, default 50
            max number of steps for openmm minimizer.
        """
        if not self._current_positions_forward_result:
            current_positions_forward = self._initial_hybrid_positions
            current_positions_reverse = self._initial_hybrid_positions
        else:
            current_positions_forward = self._current_positions_forward_result.get()
            current_positions_reverse = self._current_positions_reverse_result.get()

        minimized_forward_result = feptasks.minimize.delay(current_positions_forward, max_steps, 0.0, self._forward_functions, self._thermodynamic_state, self._forward_integrator)
        minimized_reverse_result = feptasks.minimize.delay(current_positions_reverse, max_steps, 0.0, self._reverse_functions, self._thermodynamic_state, self._reverse_integrator)

        self._current_positions_forward_result = minimized_forward_result
        self._current_positions_reverse_result = minimized_reverse_result

    def run_nonequilibrium_task(self, async=True):
        """
        Run nonequilibrium trajectories in both
        Parameters
        ----------
        ncmc_nsteps : int, default 100
            number of steps to take in NCMC protocol
        """
        tasks = []
        current_forward_positions = self._current_positions_forward_result.get()
        current_reverse_positions = self._current_positions_reverse_result.get()

        for i in range(self._concurrency):
            tasks.append(feptasks.run_protocol.s(current_forward_positions, self._ncmc_nsteps, self._thermodynamic_state, self._forward_integrator))
        for i in range(self._concurrency):
            tasks.append(feptasks.run_protocol.s(current_reverse_positions, self._ncmc_nsteps, self._thermodynamic_state, self._reverse_integrator))

        self._current_nonequilibrium_work_result = celery.group(tasks).apply_async()

        if not async:
            work_values, positions = self._current_nonequilibrium_work_result.join()
            self._forward_work.append(work_values[:self._concurrency])
            self._reverse_work.append(work_values[self._concurrency:])
            self._forward_positions_after_switch.append()

    def collect_ne_work(self):
        """
        Collect the nonequilibrium work, if using async mode.
        """
        if not self._current_nonequilibrium_work_result:
            return

        work_values, positions = self._current_nonequilibrium_work_result.join()
        self._forward_work.append(work_values[:self._concurrency])
        self._reverse_work.append(work_values[self._concurrency:])
        self._current_nonequilibrium_work_result = None

    @property
    def forward_work(self):
        return self._forward_work

    @property
    def reverse_work(self):
        return self._reverse_work

    @property
    def current_free_energy_estimate(self):
        [df, ddf] = pymbar.BAR(self._forward_work, self._reverse_work)
        return [df, ddf]

if __name__=="__main__":
    import os
    gaff_filename = get_data_filename("data/gaff.xml")
    forcefield_files = [gaff_filename, 'tip3p.xml', 'amber99sbildn.xml']
    path_to_schrodinger_inputs = "/Users/grinawap/Downloads"
    protein_file = os.path.join(path_to_schrodinger_inputs, "/Users/grinawap/Downloads/CDK2_fixed_nohet.pdb")
    molecule_file = os.path.join(path_to_schrodinger_inputs, "/Users/grinawap/Downloads/Inputs_for_FEP/CDK2_ligands.mol2")
    fesetup = NonequilibriumFEPSetup(protein_file, molecule_file, 0, 2, forcefield_files)

    ne_fep = NonequilibriumSwitchingFEP(fesetup.solvent_topology_proposal, fesetup.solvent_old_positions, fesetup.solvent_new_positions)
    ne_fep.minimize()
    ne_fep.run_equilibrium()
    ne_fep.run_nonequilibrium_task()
    ne_fep.run_equilibrium()
    ne_fep.collect_ne_work()<|MERGE_RESOLUTION|>--- conflicted
+++ resolved
@@ -18,16 +18,7 @@
 from io import StringIO
 from openmmtools.constants import kB
 
-<<<<<<< HEAD
 def generate_vacuum_hybrid_topology(mol_name="propane", ref_mol_name="butane", temperature=300.0*unit.kelvin):
-=======
-temperature = 300.0 * unit.kelvin
-kT = kB * temperature
-beta = 1.0/kT
-
-
-def generate_vacuum_hybrid_topology(mol_name="propane", ref_mol_name="butane"):
->>>>>>> 6110e986
     from topology_proposal import SmallMoleculeSetProposalEngine, TopologyProposal
     import simtk.openmm.app as app
     from openmoltools import forcefield_generators
