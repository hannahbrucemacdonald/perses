--- conflicted
+++ resolved
@@ -144,14 +144,10 @@
         - 'topology_proposals':
     """
     phases = setup_options['phases']
-
-<<<<<<< HEAD
-=======
     if len(phases) > 2:
         _logger.info(f"\tnumber of phases is greater than 2...complex and solvent will be provided...")
         phases = ['complex', 'solvent']
 
->>>>>>> a8a0cb87
     known_phases = ['complex','solvent','vacuum']
     for phase in phases:
         assert (phase in known_phases), f"Unknown phase, {phase} provided. run_setup() can be used with {known_phases}"
