"""
This contains the base class for the geometry engine, which proposes new positions
for each additional atom that must be added.
"""
from simtk import unit

import numpy as np
import collections
import functools

from perses.storage import NetCDFStorage, NetCDFStorageView

################################################################################
# Initialize logging
################################################################################

import logging
logging.basicConfig(level = logging.NOTSET)
_logger = logging.getLogger("geometry")
<<<<<<< HEAD
_logger.setLevel(logging.INFO)
=======
_logger.setLevel(logging.WARNING)
>>>>>>> a8a0cb87



################################################################################
# Constants
################################################################################

LOG_ZERO = -1.0e+6
ENERGY_MISMATCH_RATIO_THRESHOLD = 1e-3

################################################################################
# Utility methods
################################################################################

def check_dimensionality(quantity, compatible_units):
    """
    Ensure that the specified quantity has units compatible with specified unit.

    Parameters
    ----------
    quantity : simtk.unit.Quantity or float
        The quantity to be checked
    compatible_units : simtk.unit.Quantity or simtk.unit.Unit or float
        Ensure ``quantity`` is either float or numpy array (if ``float`` specified) or is compatible with the specified units

    Raises
    ------
    ValueError if the specified quantity does not have the appropriate dimensionality or type

    Returns
    -------
    is_compatible : bool
        Returns True if dimensionality is as requested

    """
    if unit.is_quantity(compatible_units) or unit.is_unit(compatible_units):
        from simtk.unit.quantity import is_dimensionless
        if not is_dimensionless(quantity / compatible_units):
            raise ValueError('{} does not have units compatible with expected {}'.format(quantity, compatible_units))
    elif compatible_units == float:
        if not (isinstance(quantity, float) or isinstance(quantity, np.ndarray)):
            raise ValueError("'{}' expected to be a float, but was instead {}".format(quantity, type(quantity)))
    else:
        raise ValueError("Don't know how to handle compatible_units of {}".format(compatible_units))

    # Units are compatible if they pass this point
    return True

class GeometryEngine(object):
    """
    This is the base class for the geometry engine.

    Arguments
    ---------
    metadata : dict
        GeometryEngine-related metadata as a dict
    """

    def __init__(self, metadata=None, storage=None):
        # TODO: Either this base constructor should be called by subclasses, or we should remove its arguments.
        pass

    def propose(self, top_proposal, current_positions, beta):
        """
        Make a geometry proposal for the appropriate atoms.

        Arguments
        ----------
        top_proposal : TopologyProposal object
            Object containing the relevant results of a topology proposal
        beta : float
            The inverse temperature

        Returns
        -------
        new_positions : [n, 3] ndarray
            The new positions of the system
        """
        return np.array([0.0,0.0,0.0])

    def logp_reverse(self, top_proposal, new_coordinates, old_coordinates, beta):
        """
        Calculate the logp for the given geometry proposal

        Arguments
        ----------
        top_proposal : TopologyProposal object
            Object containing the relevant results of a topology proposal
        new_coordinates : [n, 3] np.ndarray
            The coordinates of the system after the proposal
        old_coordiantes : [n, 3] np.ndarray
            The coordinates of the system before the proposal
        direction : str, either 'forward' or 'reverse'
            whether the transformation is for the forward NCMC move or the reverse
        beta : float
            The inverse temperature

        Returns
        -------
        logp : float
            The log probability of the proposal for the given transformation
        """
        return 0.0


class FFAllAngleGeometryEngine(GeometryEngine):
    """
    This is an implementation of GeometryEngine which uses all valence terms and OpenMM

    Parameters
    ----------
    use_sterics : bool, optional, default=False
        If True, sterics will be used in proposals to minimize clashes.
        This may significantly slow down the simulation, however.
    neglect_angles : bool, optional, default = True
        whether to ignore and report on theta angle potentials that add variance to the work

    """
    def __init__(self, metadata=None, use_sterics=False, n_bond_divisions=1000, n_angle_divisions=180, n_torsion_divisions=360, verbose=True, storage=None, bond_softening_constant=1.0, angle_softening_constant=1.0, neglect_angles = False):
        self._metadata = metadata
        self.write_proposal_pdb = False # if True, will write PDB for sequential atom placements
        self.pdb_filename_prefix = 'geometry-proposal' # PDB file prefix for writing sequential atom placements
        self.nproposed = 0 # number of times self.propose() has been called
        self.verbose = verbose
        self.use_sterics = use_sterics

        # if self.use_sterics: #not currently supported
        #     raise Exception("steric contributions are not currently supported.")


        self._n_bond_divisions = n_bond_divisions
        self._n_angle_divisions = n_angle_divisions
        self._n_torsion_divisions = n_torsion_divisions
        self._bond_softening_constant = bond_softening_constant
        self._angle_softening_constant = angle_softening_constant
        if storage:
            self._storage = NetCDFStorageView(modname="GeometryEngine", storage=storage)
        else:
            self._storage = None
        self.neglect_angles = neglect_angles

    def propose(self, top_proposal, current_positions, beta):
        """
        Make a geometry proposal for the appropriate atoms.

        Arguments
        ----------
        top_proposal : TopologyProposal object
            Object containing the relevant results of a topology proposal
        current_positions : simtk.unit.Quantity with shape (n_atoms, 3) with units compatible with nanometers
            The current positions
        beta : simtk.unit.Quantity with units compatible with 1/(kilojoules_per_mole)
            The inverse thermal energy

        Returns
        -------
        new_positions : [n, 3] ndarray
            The new positions of the system
        logp_proposal : float
            The log probability of the forward-only proposal
        """
        _logger.info("propose: performing forward proposal")
        # Ensure positions have units compatible with nanometers
        check_dimensionality(current_positions, unit.nanometers)
        check_dimensionality(beta, unit.kilojoules_per_mole**(-1))

        # TODO: Change this to use md_unit_system instead of hard-coding nanometers
        if not top_proposal.unique_new_atoms:
            _logger.info("propose: there are no unique new atoms; logp_proposal = 0.0.")
            # If there are no unique new atoms, return new positions in correct order for new topology object and log probability of zero
            # TODO: Carefully check this
            import parmed
            structure = parmed.openmm.load_topology(top_proposal.old_topology, top_proposal._old_system)
            atoms_with_positions = [ structure.atoms[atom_idx] for atom_idx in top_proposal.new_to_old_atom_map.keys() ]
            new_positions = self._copy_positions(atoms_with_positions, top_proposal, current_positions)
            logp_proposal, rjmc_info, atoms_with_positions_reduced_potential, final_context_reduced_potential, neglected_angle_terms = 0.0, None, 0.0, 0.0, []
            self.forward_final_growth_system = None
        else:
            _logger.info("propose: unique new atoms detected; proceeding to _logp_propose...")
            logp_proposal, new_positions, rjmc_info, atoms_with_positions_reduced_potential, final_context_reduced_potential, neglected_angle_terms = self._logp_propose(top_proposal, current_positions, beta, direction='forward')
            self.nproposed += 1

        check_dimensionality(new_positions, unit.nanometers)
        check_dimensionality(logp_proposal, float)

        #define forward attributes
        self.forward_rjmc_info = rjmc_info
        self.forward_atoms_with_positions_reduced_potential, self.forward_final_context_reduced_potential = atoms_with_positions_reduced_potential, final_context_reduced_potential
        self.forward_neglected_angle_terms = neglected_angle_terms

        return new_positions, logp_proposal


    def logp_reverse(self, top_proposal, new_coordinates, old_coordinates, beta):
        """
        Calculate the logp for the given geometry proposal

        Arguments
        ----------
        top_proposal : TopologyProposal object
            Object containing the relevant results of a topology proposal
        new_coordinates : simtk.unit.Quantity with shape (n_atoms, 3) with units compatible with nanometers
            The coordinates of the system after the proposal
        old_coordiantes : simtk.unit.Quantity with shape (n_atoms, 3) with units compatible with nanometers
            The coordinates of the system before the proposal
        beta : simtk.unit.Quantity with units compatible with 1/(kilojoules_per_mole)
            The inverse thermal energy

        Returns
        -------
        logp : float
            The log probability of the proposal for the given transformation
        """
        _logger.info("logp_reverse: performing reverse proposal")
        check_dimensionality(new_coordinates, unit.nanometers)
        check_dimensionality(old_coordinates, unit.nanometers)
        check_dimensionality(beta, unit.kilojoules_per_mole**(-1))

        # If there are no unique old atoms, the log probability is zero.
        if not top_proposal.unique_old_atoms:
            _logger.info("logp_reverse: there are no unique old atoms; logp_proposal = 0.0.")
            #define reverse attributes
<<<<<<< HEAD
            self.reverse_new_positions, self.reverse_rjmc_info, self.reverse_atoms_with_positions_reduced_potential, self.reverse_final_context_reduced_potential, self.reverse_neglected_angle_terms = None, None, None, None, None
=======
            self.reverse_new_positions, self.reverse_rjmc_info, self.reverse_atoms_with_positions_reduced_potential, self.reverse_final_context_reduced_potential, self.reverse_neglected_angle_terms = new_coordinates, None, 0.0, 0.0, []
            self.reverse_final_growth_system = None
>>>>>>> a8a0cb87
            return 0.0

        # Compute log proposal probability for reverse direction
        _logger.info("logp_reverse: unique new atoms detected; proceeding to _logp_propose...")
        logp_proposal, new_positions, rjmc_info, atoms_with_positions_reduced_potential, final_context_reduced_potential, neglected_angle_terms = self._logp_propose(top_proposal, old_coordinates, beta, new_positions=new_coordinates, direction='reverse')
        self.reverse_new_positions, self.reverse_rjmc_info = new_positions, rjmc_info
        self.reverse_atoms_with_positions_reduced_potential, self.reverse_final_context_reduced_potential = atoms_with_positions_reduced_potential, final_context_reduced_potential
        self.reverse_neglected_angle_terms = neglected_angle_terms
        check_dimensionality(logp_proposal, float)
        return logp_proposal

    def _write_partial_pdb(self, pdbfile, topology, positions, atoms_with_positions, model_index):
        """
        Write the subset of the molecule for which positions are defined.

        Parameters
        ----------
        pdbfile : file-like object
            The open file-like object for the PDB file being written
        topology : simtk.openmm.Topology
            The OpenMM Topology object
        positions : simtk.unit.Quantity of shape (n_atoms, 3) with units compatible with nanometers
            The positions
        atoms_with_positions : list of parmed.Atom
            parmed Atom objects for which positions have been defined
        model_index : int
            The MODEL index for the PDB file to use

        """
        check_dimensionality(positions, unit.nanometers)

        from simtk.openmm.app import Modeller
        modeller = Modeller(topology, positions)
        atom_indices_with_positions = [ atom.idx for atom in atoms_with_positions ]
        atoms_to_delete = [ atom for atom in modeller.topology.atoms() if (atom.index not in atom_indices_with_positions) ]
        modeller.delete(atoms_to_delete)

        pdbfile.write('MODEL %5d\n' % model_index)
        from simtk.openmm.app import PDBFile
        PDBFile.writeFile(modeller.topology, modeller.positions, file=pdbfile)
        pdbfile.flush()
        pdbfile.write('ENDMDL\n')

    def _logp_propose(self, top_proposal, old_positions, beta, new_positions=None, direction='forward'):
        """
        This is an INTERNAL function that handles both the proposal and the logp calculation,
        to reduce code duplication. Whether it proposes or just calculates a logp is based on
        the direction option. Note that with respect to "new" and "old" terms, "new" will always
        mean the direction we are proposing (even in the reverse case), so that for a reverse proposal,
        this function will still take the new coordinates as new_coordinates

        Parameters
        ----------
        top_proposal : topology_proposal.TopologyProposal object
            topology proposal containing the relevant information
        old_positions : simtk.unit.Quantity with shape (n_atoms, 3) with units compatible with nanometers
            The coordinates of the system before the proposal
        beta : simtk.unit.Quantity with units compatible with 1/(kilojoules_per_mole)
            The inverse thermal energy
        new_positions : simtk.unit.Quantity with shape (n_atoms, 3) with units compatible with nanometers, optional, default=None
            The coordinates of the system after the proposal, or None for forward proposals
        direction : str
            Whether to make a proposal ('forward') or just calculate logp ('reverse')

        Returns
        -------
        logp_proposal : float
            the logp of the proposal
        new_positions : simtk.unit.Quantity with shape (n_atoms, 3) with units compatible with nanometers
            The new positions (same as input if direction='reverse')
        rjmc_info: list
            List of proposal information, of form [atom.idx, u_r, u_theta, r, theta, phi, logp_r, logp_theta, logp_phi, np.log(detJ), added_energy, proposal_prob]
        atoms_with_positions_reduced_potential : float
            energy of core atom configuration (i.e. before any proposal is made).
        final_context_reduced_potential : float
            enery of final system (corrected for valence-only and whether angles are neglected).  In reverse regime, this is the old system.
        neglected_angle_terms : list of ints
            list of indices corresponding to the angle terms in the corresponding system that are neglected (i.e. which are to be
            placed into the lambda perturbation scheme)
        """
        _logger.info("Conducting forward proposal...")
        import copy
        from perses.tests.utils import compute_potential_components
        # Ensure all parameters have the expected units
        check_dimensionality(old_positions, unit.angstroms)
        if new_positions is not None:
            check_dimensionality(new_positions, unit.angstroms)

        # Determine order in which atoms (and the torsions they are involved in) will be proposed
        _logger.info("Computing proposal order with NetworkX...")
        proposal_order_tool = NetworkXProposalOrder(top_proposal, direction=direction)
        torsion_proposal_order, logp_choice = proposal_order_tool.determine_proposal_order()
        atom_proposal_order = [ torsion[0] for torsion in torsion_proposal_order ]
        _logger.info(f"number of atoms to be placed: {len(atom_proposal_order)}")
        _logger.info(f"Atom index proposal order is {atom_proposal_order}")

        growth_parameter_name = 'growth_stage'
        if direction=="forward":
            _logger.info("direction of proposal is forward; creating atoms_with_positions and new positions from old system/topology...")
            # Find and copy known positions to match new topology
            import parmed
            structure = parmed.openmm.load_topology(top_proposal.new_topology, top_proposal.new_system)
            atoms_with_positions = [structure.atoms[atom_idx] for atom_idx in top_proposal.new_to_old_atom_map.keys()]
            new_positions = self._copy_positions(atoms_with_positions, top_proposal, old_positions)
            self._new_posits = copy.deepcopy(new_positions)

            # Create modified System object
            _logger.info("creating growth system...")
            growth_system_generator = GeometrySystemGenerator(top_proposal.new_system, torsion_proposal_order, global_parameter_name=growth_parameter_name, reference_topology=top_proposal.new_topology, use_sterics=self.use_sterics, neglect_angles = self.neglect_angles)
            growth_system = growth_system_generator.get_modified_system()

        elif direction=='reverse':
            _logger.info("direction of proposal is reverse; creating atoms_with_positions from old system/topology")
            if new_positions is None:
                raise ValueError("For reverse proposals, new_positions must not be none.")

            # Find and copy known positions to match old topology
            import parmed
            structure = parmed.openmm.load_topology(top_proposal.old_topology, top_proposal.old_system)
            atoms_with_positions = [structure.atoms[atom_idx] for atom_idx in top_proposal.old_to_new_atom_map.keys()]

            # Create modified System object
            _logger.info("creating growth system...")
            growth_system_generator = GeometrySystemGenerator(top_proposal.old_system, torsion_proposal_order, global_parameter_name=growth_parameter_name, reference_topology=top_proposal.old_topology, use_sterics=self.use_sterics, neglect_angles = self.neglect_angles)
            growth_system = growth_system_generator.get_modified_system()
        else:
            raise ValueError("Parameter 'direction' must be forward or reverse")

        # Define a system for the core atoms before new atoms are placed
        self.atoms_with_positions_system = growth_system_generator._atoms_with_positions_system
        self.growth_system = growth_system

        # Get the angle terms that are neglected from the growth system
        neglected_angle_terms = growth_system_generator.neglected_angle_terms
        _logger.info(f"neglected angle terms include {neglected_angle_terms}")

        # Rename the logp_choice from the NetworkXProposalOrder for the purpose of adding logPs in the growth stage
        logp_proposal = np.sum(np.array(logp_choice))
        _logger.info(f"log probability choice of torsions and atom order: {logp_proposal}")

        if self._storage:
            self._storage.write_object("{}_proposal_order".format(direction), proposal_order_tool, iteration=self.nproposed)

        if self.use_sterics:
            platform_name = 'CPU' # faster when sterics are in use
        else:
            platform_name = 'Reference' # faster when only valence terms are in use

        # Create an OpenMM context
        from simtk import openmm
        _logger.info("creating platform, integrators, and contexts; setting growth parameter")
        platform = openmm.Platform.getPlatformByName(platform_name)
        integrator = openmm.VerletIntegrator(1*unit.femtoseconds)
        atoms_with_positions_system_integrator = openmm.VerletIntegrator(1*unit.femtoseconds)
        final_system_integrator = openmm.VerletIntegrator(1*unit.femtoseconds)
        context = openmm.Context(growth_system, integrator, platform)
        growth_system_generator.set_growth_parameter_index(len(atom_proposal_order)+1, context)

        #create final growth contexts for nonalchemical perturbations...
        if direction == 'forward':
            self.forward_final_growth_system = copy.deepcopy(context.getSystem())
        elif direction == 'reverse':
            self.reverse_final_growth_system = copy.deepcopy(context.getSystem())
        growth_parameter_value = 1 # Initialize the growth_parameter value before the atom placement loop

        # In the forward direction, atoms_with_positions_system considers the atoms_with_positions
        # In the reverse direction, atoms_with_positions_system considers the old_positions of atoms in the
        atoms_with_positions_context = openmm.Context(self.atoms_with_positions_system, atoms_with_positions_system_integrator, platform)
        if direction == 'forward':
            _logger.info("setting atoms_with_positions context new positions")
            atoms_with_positions_context.setPositions(new_positions)
        else:
            _logger.info("setting atoms_with_positions context old positions")
            atoms_with_positions_context.setPositions(old_positions)

        #Print the energy of the system before unique_new/old atoms are placed...
        state = atoms_with_positions_context.getState(getEnergy=True)
        atoms_with_positions_reduced_potential = beta*state.getPotentialEnergy()
        atoms_with_positions_reduced_potential_components = [(force, energy*beta) for force, energy in compute_potential_components(atoms_with_positions_context)]

        # Place each atom in predetermined order
        _logger.info("There are {} new atoms".format(len(atom_proposal_order)))

        rjmc_info = list()
        energy_logger = [] #for bookkeeping per_atom energy reduced potentials

        for torsion_atom_indices, proposal_prob in zip(torsion_proposal_order, logp_choice):

            _logger.debug(f"Proposing torsion {torsion_atom_indices} with proposal probability {proposal_prob}")

            # Get parmed Structure Atom objects associated with torsion
            atom, bond_atom, angle_atom, torsion_atom = [ structure.atoms[index] for index in torsion_atom_indices ]

            # Activate the new atom interactions
            growth_system_generator.set_growth_parameter_index(growth_parameter_value, context=context)

            # Get internal coordinates if direction is reverse
            if direction == 'reverse':
                atom_coords, bond_coords, angle_coords, torsion_coords = [ old_positions[index] for index in torsion_atom_indices ]
                internal_coordinates, detJ = self._cartesian_to_internal(atom_coords, bond_coords, angle_coords, torsion_coords)
                # Extract dimensionless internal coordinates
                r, theta, phi = internal_coordinates[0], internal_coordinates[1], internal_coordinates[2] # dimensionless

                _logger.debug(f"\treverse proposal: r = {r}; theta = {theta}; phi = {phi}")

            bond = self._get_relevant_bond(atom, bond_atom)

            if bond is not None:
                if direction == 'forward':
                    r = self._propose_bond(bond, beta, self._n_bond_divisions)

                    _logger.debug(f"\tproposing forward bond of {r}.")

                logp_r = self._bond_logp(r, bond, beta, self._n_bond_divisions)
                _logger.debug(f"\tlogp_r = {logp_r}.")

                # Retrieve relevant quantities for valence bond and compute u_r
                r0, k = bond.type.req, bond.type.k * self._bond_softening_constant
                sigma_r = unit.sqrt((1.0/(beta*k)))
                r0, k, sigma_r = r0.value_in_unit_system(unit.md_unit_system), k.value_in_unit_system(unit.md_unit_system), sigma_r.value_in_unit_system(unit.md_unit_system)
                u_r = 0.5*((r - r0)/sigma_r)**2

                _logger.debug(f"\treduced r potential = {u_r}.")

            else:
                if direction == 'forward':
                    constraint = self._get_bond_constraint(atom, bond_atom, top_proposal.new_system)
                    if constraint is None:
                        raise ValueError("Structure contains a topological bond [%s - %s] with no constraint or bond information." % (str(atom), str(bond_atom)))

                    r = constraint.value_in_unit_system(unit.md_unit_system) #set bond length to exactly constraint
                    _logger.debug(f"\tproposing forward constrained bond of {r} with log probability of 0.0 and implied u_r of 0.0.")

                logp_r = 0.0
                u_r = 0.0

            # Propose an angle and calculate its log probability
            angle = self._get_relevant_angle(atom, bond_atom, angle_atom)
            if direction=='forward':
                theta = self._propose_angle(angle, beta, self._n_angle_divisions)
                _logger.debug(f"\tproposing forward angle of {theta}.")

            logp_theta = self._angle_logp(theta, angle, beta, self._n_angle_divisions)
            _logger.debug(f"\t logp_theta = {logp_theta}.")

            # Retrieve relevant quantities for valence angle and compute u_theta
            theta0, k = angle.type.theteq, angle.type.k * self._angle_softening_constant
            sigma_theta = unit.sqrt(1.0/(beta * k))
            theta0, k, sigma_theta = theta0.value_in_unit_system(unit.md_unit_system), k.value_in_unit_system(unit.md_unit_system), sigma_theta.value_in_unit_system(unit.md_unit_system)
            u_theta = 0.5*((theta - theta0)/sigma_theta)**2
            _logger.info(f"\treduced angle potential = {u_theta}.")

            # Propose a torsion angle and calcualate its log probability
            if direction=='forward':
                # Note that (r, theta) are dimensionless here
                phi, logp_phi = self._propose_torsion(context, torsion_atom_indices, new_positions, r, theta, beta, self._n_torsion_divisions)
                xyz, detJ = self._internal_to_cartesian(new_positions[bond_atom.idx], new_positions[angle_atom.idx], new_positions[torsion_atom.idx], r, theta, phi)
                new_positions[atom.idx] = xyz

                _logger.debug(f"\tproposing forward torsion of {phi}.")
                _logger.debug(f"\tsetting new_positions[{atom.idx}] to {xyz}. ")
            else:
                old_positions_for_torsion = copy.deepcopy(old_positions)
                # Note that (r, theta, phi) are dimensionless here
                logp_phi = self._torsion_logp(context, torsion_atom_indices, old_positions_for_torsion, r, theta, phi, beta, self._n_torsion_divisions)
            _logger.debug(f"\tlogp_phi = {logp_phi}")


            # Compute potential energy
            if direction == 'forward':
                context.setPositions(new_positions)
            else:
                context.setPositions(old_positions)

            state = context.getState(getEnergy=True)
            reduced_potential_energy = beta*state.getPotentialEnergy()
            _logger.debug(f"\taccumulated growth context reduced energy = {reduced_potential_energy}")


            #Compute change in energy from previous reduced potential
            if growth_parameter_value == 1: # then there is no previous reduced potential so u_phi is simply reduced_potential_energy - u_r - u_theta
                added_energy = reduced_potential_energy
            else:
                previous_reduced_potential_energy = energy_logger[-1]
                added_energy = reduced_potential_energy - previous_reduced_potential_energy

            _logger.debug(f"growth index {growth_parameter_value} added reduced energy = {added_energy}.")

            atom_placement_dict = {'atom_index': atom.idx,
                                   'u_r': u_r,
                                   'u_theta' : u_theta,
                                   'r': r,
                                   'theta': theta,
                                   'phi': phi,
                                   'logp_r': logp_r,
                                   'logp_theta': logp_theta,
                                   'logp_phi': logp_phi,
                                   'log_detJ': np.log(detJ),
                                   'added_energy': added_energy,
                                   'proposal_prob': proposal_prob}
            rjmc_info.append(atom_placement_dict)

            logp_proposal += logp_r + logp_theta + logp_phi - np.log(detJ) # TODO: Check sign of detJ
            growth_parameter_value += 1
            energy_logger.append(reduced_potential_energy)
            # DEBUG: Write PDB file for placed atoms
            atoms_with_positions.append(atom)
            _logger.debug(f"\tatom placed, rjmc_info list updated, and growth_parameter_value incremented.")


        # assert that the energy of the new positions is ~= atoms_with_positions_reduced_potential + reduced_potential_energy
        # The final context is treated in the same way as the atoms_with_positions_context
        if direction == 'forward': #if the direction is forward, the final system for comparison is top_proposal's new system
            if not self.use_sterics:
                final_system = self._define_no_nb_system(top_proposal._new_system, neglected_angle_terms)
                _logger.info(f"forward final system (new system) defined with {len(neglected_angle_terms)} neglected angles.")
            else:
                final_system = copy.deepcopy(top_proposal._new_system)
                force_names = {force.__class__.__name__ : index for index, force in enumerate(final_system.getForces())}
                if 'NonbondedForce' in force_names.keys():
                    final_system.getForce(force_names['NonbondedForce']).setUseDispersionCorrection(False)
                _logger.info("forward final system (new system) defined with nonbonded interactions.")
            final_context = openmm.Context(final_system, final_system_integrator, platform)
            final_context.setPositions(new_positions)
        else: #otherwise (i.e. if the direction is reverse) the final system target is top_proposal's old system
            if not self.use_sterics:
                final_system = self._define_no_nb_system(top_proposal._old_system, neglected_angle_terms)
                _logger.info(f"reverse final system (old system) defined with {len(neglected_angle_terms)} neglected angles.")
            else:
                final_system = copy.deepcopy(top_proposal._old_system)
                force_names = {force.__class__.__name__ : index for index, force in enumerate(final_system.getForces())}
                if 'NonbondedForce' in force_names.keys():
                    final_system.getForce(force_names['NonbondedForce']).setUseDispersionCorrection(False)
                _logger.info("reverse final system (old system) defined with nonbonded interactions.")
            final_context = openmm.Context(final_system, final_system_integrator, platform)
            final_context.setPositions(old_positions)

        state = final_context.getState(getEnergy=True)
        final_context_reduced_potential = beta*state.getPotentialEnergy()
        final_context_components = [(force, energy*beta) for force, energy in compute_potential_components(final_context)]
        atoms_with_positions_reduced_potential_components = [(force, energy*beta) for force, energy in compute_potential_components(atoms_with_positions_context)]
        _logger.debug(f"reduced potential components before atom placement:")
        for item in atoms_with_positions_reduced_potential_components:
            _logger.debug(f"\t\t{item[0]}: {item[1]}")
        _logger.info(f"reduced energy before atom placement: {atoms_with_positions_reduced_potential}")

        _logger.debug(f"reduced potential of final system:")
        for item in final_context_components:
            _logger.debug(f"\t\t{item[0]}: {item[1]}")
        _logger.info(f"final reduced energy {final_context_reduced_potential}")

        _logger.debug(f"potential components added:")
        added_energy_components = [(force, energy) for force, energy in compute_potential_components(context)]
        for item in added_energy_components:
            _logger.debug(f"\t\t{item[0]}: {item[1]}")
        _logger.info(f"total reduced energy added from growth system: {reduced_potential_energy}")

        _logger.info(f"sum of energies: {atoms_with_positions_reduced_potential + reduced_potential_energy}")
        _logger.info(f"magnitude of difference in the energies: {abs(final_context_reduced_potential - atoms_with_positions_reduced_potential - reduced_potential_energy)}")

        energy_mismatch_ratio = (atoms_with_positions_reduced_potential + reduced_potential_energy) / (final_context_reduced_potential)
        assert (energy_mismatch_ratio < ENERGY_MISMATCH_RATIO_THRESHOLD + 1) and (energy_mismatch_ratio > 1 - ENERGY_MISMATCH_RATIO_THRESHOLD)  , f"The ratio of the calculated final energy to the true final energy is {energy_mismatch_ratio}"

        # Final log proposal:
        _logger.info("Final logp_proposal: {}".format(logp_proposal))
        # Clean up OpenMM Context since garbage collector is sometimes slow
        del context; del atoms_with_positions_context; del final_context
        del integrator; del atoms_with_positions_system_integrator; del final_system_integrator

        check_dimensionality(logp_proposal, float)
        check_dimensionality(new_positions, unit.nanometers)

        if self.use_sterics:
            return logp_proposal, new_positions, rjmc_info, 0.0, reduced_potential_energy, []

        return logp_proposal, new_positions, rjmc_info, atoms_with_positions_reduced_potential, final_context_reduced_potential, neglected_angle_terms

    @staticmethod
    def _oemol_from_residue(res, verbose=True):
        """
        Get an OEMol from a residue, even if that residue
        is polymeric. In the latter case, external bonds
        are replaced by hydrogens.

        Parameters
        ----------
        res : app.Residue
            The residue in question
        verbose : bool, optional, default=False
            If True, will print verbose output.

        Returns
        -------
        oemol : openeye.oechem.OEMol
            an oemol representation of the residue with topology indices
        """
        # TODO: Deprecate this
        from openeye import oechem
        from simtk.openmm import app

        # TODO: This seems to be broken. Can we fix it?
        from openmoltools.forcefield_generators import generateOEMolFromTopologyResidue
        external_bonds = list(res.external_bonds())
        for bond in external_bonds:
            if verbose: print(bond)
        new_atoms = {}
        highest_index = 0
        if external_bonds:
            new_topology = app.Topology()
            new_chain = new_topology.addChain(0)
            new_res = new_topology.addResidue("new_res", new_chain)
            for atom in res.atoms():
                new_atom = new_topology.addAtom(atom.name, atom.element, new_res, atom.id)
                new_atom.index = atom.index
                new_atoms[atom] = new_atom
                highest_index = max(highest_index, atom.index)
            for bond in res.internal_bonds():
                new_topology.addBond(new_atoms[bond[0]], new_atoms[bond[1]])
            for bond in res.external_bonds():
                internal_atom = [atom for atom in bond if atom.residue==res][0]
                if verbose:
                    print('internal atom')
                    print(internal_atom)
                highest_index += 1
                if internal_atom.name=='N':
                    if verbose: print('Adding H to N')
                    new_atom = new_topology.addAtom("H2", app.Element.getByAtomicNumber(1), new_res, -1)
                    new_atom.index = -1
                    new_topology.addBond(new_atoms[internal_atom], new_atom)
                if internal_atom.name=='C':
                    if verbose: print('Adding OH to C')
                    new_atom = new_topology.addAtom("O2", app.Element.getByAtomicNumber(8), new_res, -1)
                    new_atom.index = -1
                    new_topology.addBond(new_atoms[internal_atom], new_atom)
                    highest_index += 1
                    new_hydrogen = new_topology.addAtom("HO", app.Element.getByAtomicNumber(1), new_res, -1)
                    new_hydrogen.index = -1
                    new_topology.addBond(new_hydrogen, new_atom)
            res_to_use = new_res
            external_bonds = list(res_to_use.external_bonds())
        else:
            res_to_use = res
        oemol = generateOEMolFromTopologyResidue(res_to_use, geometry=False)
        oechem.OEAddExplicitHydrogens(oemol)
        return oemol

    def _define_no_nb_system(self, system, neglected_angle_terms):
        """
        This is a quick internal function to generate a final system for an assertion comparison with the energy added in the geometry proposal to the final
        energy.  Specifically, this function generates a final system (neglecting nonbonded interactions and specified valence terms)

        Parameters
        ----------
        system : openmm.app.System object
            system of the target (from the topology proposal), which should include all valence, steric, and electrostatic terms
        neglected_angle_terms : list of ints
            list of HarmonicAngleForce indices corresponding to the neglected terms

        Returns
        -------
        final_system : openmm.app.System object
            final system for energy comparison

        """
        import copy
        from simtk import openmm, unit
        no_nb_system = copy.deepcopy(system)
        _logger.info("\tbeginning construction of no_nonbonded final system...")

        num_forces = no_nb_system.getNumForces()
        for index in reversed(range(num_forces)):
            force = no_nb_system.getForce(index)
            if force.__class__.__name__ == 'NonbondedForce' or force.__class__.__name__ == 'MonteCarloBarostat':
                no_nb_system.removeForce(index)
            elif force.__class__.__name__ == 'HarmonicAngleForce':
                num_angles = force.getNumAngles()
                for angle_idx in neglected_angle_terms:
                    p1, p2, p3, theta0, K = force.getAngleParameters(angle_idx)
                    force.setAngleParameters(angle_idx, p1, p2, p3, theta0, unit.Quantity(value=0.0, unit=unit.kilojoule/(unit.mole*unit.radian**2)))

        forces = no_nb_system.getForces()
        _logger.info(f"\tfinal no-nonbonded final system forces {[force.__class__.__name__ for force in list(no_nb_system.getForces())]}")
        #bonds
        bond_forces = no_nb_system.getForce(0)
        _logger.info(f"\tthere are {bond_forces.getNumBonds()} bond forces in the no-nonbonded final system")

        #angles
        angle_forces = no_nb_system.getForce(1)
        _logger.info(f"\tthere are {angle_forces.getNumAngles()} angle forces in the no-nonbonded final system")

        #torsions
        torsion_forces = no_nb_system.getForce(2)
        _logger.info(f"\tthere are {torsion_forces.getNumTorsions()} torsion forces in the no-nonbonded final system")


        return no_nb_system

    def _copy_positions(self, atoms_with_positions, top_proposal, current_positions):
        """
        Copy the current positions to an array that will also hold new positions
        Parameters
        ----------
        atoms_with_positions : list of parmed.Atom
            parmed Atom objects denoting atoms that currently have positions
        top_proposal : topology_proposal.TopologyProposal
            topology proposal object
        current_positions : simtk.unit.Quantity with shape (n_atoms, 3) with units compatible with nanometers
            Positions of the current system

        Returns
        -------
        new_positions : simtk.unit.Quantity with shape (n_atoms, 3) with units compatible with nanometers
            New positions for new topology object with known positions filled in
        """
        check_dimensionality(current_positions, unit.nanometers)

        # Create new positions
        new_shape = [top_proposal.n_atoms_new, 3]
        # Workaround for CustomAngleForce NaNs: Create random non-zero positions for new atoms.
        new_positions = unit.Quantity(np.random.random(new_shape), unit=unit.nanometers)

        # Copy positions for atoms that have them defined
        for atom in atoms_with_positions:
            old_index = top_proposal.new_to_old_atom_map[atom.idx]
            new_positions[atom.idx] = current_positions[old_index]

        check_dimensionality(new_positions, unit.nanometers)
        return new_positions

    def _get_relevant_bond(self, atom1, atom2):
        """
        Get parmaeters defining the bond connecting two atoms

        Parameters
        ----------
        atom1 : parmed.Atom
             One of the atoms in the bond
        atom2 : parmed.Atom object
             The other atom in the bond

        Returns
        -------
        bond : parmed.Bond with units modified to simtk.unit.Quantity
            Bond connecting the two atoms, or None if constrained or no bond term exists.
            Parameters representing unit-bearing quantities have been converted to simtk.unit.Quantity with units attached.
        """
        bonds_1 = set(atom1.bonds)
        bonds_2 = set(atom2.bonds)
        relevant_bond_set = bonds_1.intersection(bonds_2)
        relevant_bond = relevant_bond_set.pop()
        if relevant_bond.type is None:
            return None
        relevant_bond_with_units = self._add_bond_units(relevant_bond)

        check_dimensionality(relevant_bond_with_units.type.req, unit.nanometers)
        check_dimensionality(relevant_bond_with_units.type.k, unit.kilojoules_per_mole/unit.nanometers**2)
        return relevant_bond_with_units

    def _get_bond_constraint(self, atom1, atom2, system):
        """
        Get constraint parameters corresponding to the bond between the given atoms

        Parameters
        ----------
        atom1 : parmed.Atom
           The first atom of the constrained bond
        atom2 : parmed.Atom
           The second atom of the constrained bond
        system : openmm.System
           The system containing the constraint

        Returns
        -------
        constraint : simtk.unit.Quantity or None
            If a constraint is defined between the two atoms, the length is returned; otherwise None
        """
        # TODO: This algorithm is incredibly inefficient.
        # Instead, generate a dictionary lookup of constrained distances.

        atom_indices = set([atom1.idx, atom2.idx])
        n_constraints = system.getNumConstraints()
        constraint = None
        for i in range(n_constraints):
            p1, p2, length = system.getConstraintParameters(i)
            constraint_atoms = set([p1, p2])
            if len(constraint_atoms.intersection(atom_indices))==2:
                constraint = length

        if constraint is not None:
            check_dimensionality(constraint, unit.nanometers)
        return constraint

    def _get_relevant_angle(self, atom1, atom2, atom3):
        """
        Get the angle containing the 3 given atoms

        Parameters
        ----------
        atom1 : parmed.Atom
            The first atom defining the angle
        atom2 : parmed.Atom
            The second atom defining the angle
        atom3 : parmed.Atom
            The third atom in the angle

        Returns
        -------
        relevant_angle_with_units : parmed.Angle with parmeters modified to be simtk.unit.Quantity
            Angle connecting the three atoms
            Parameters representing unit-bearing quantities have been converted to simtk.unit.Quantity with units attached.
        """
        atom1_angles = set(atom1.angles)
        atom2_angles = set(atom2.angles)
        atom3_angles = set(atom3.angles)
        relevant_angle_set = atom1_angles.intersection(atom2_angles, atom3_angles)

        # DEBUG
        if len(relevant_angle_set) == 0:
            print('atom1_angles:')
            print(atom1_angles)
            print('atom2_angles:')
            print(atom2_angles)
            print('atom3_angles:')
            print(atom3_angles)
            raise Exception('Atoms %s-%s-%s do not share a parmed Angle term' % (atom1, atom2, atom3))

        relevant_angle = relevant_angle_set.pop()
        if type(relevant_angle.type.k) != unit.Quantity:
            relevant_angle_with_units = self._add_angle_units(relevant_angle)
        else:
            relevant_angle_with_units = relevant_angle

        check_dimensionality(relevant_angle.type.theteq, unit.radians)
        check_dimensionality(relevant_angle.type.k, unit.kilojoules_per_mole/unit.radians**2)
        return relevant_angle_with_units

    def _add_bond_units(self, bond):
        """
        Attach units to a parmed harmonic bond

        Parameters
        ----------
        bond : parmed.Bond
            The bond object whose paramters will be converted to unit-bearing quantities

        Returns
        -------
        bond : parmed.Bond with units modified to simtk.unit.Quantity
            The same modified Bond object that was passed in
            Parameters representing unit-bearing quantities have been converted to simtk.unit.Quantity with units attached.

        """
        # TODO: Shouldn't we be making a deep copy?

        # If already promoted to unit-bearing quantities, return the object
        if type(bond.type.k)==unit.Quantity:
            return bond
        # Add parmed units
        # TODO: Get rid of this, and just operate on the OpenMM System instead
        bond.type.req = unit.Quantity(bond.type.req, unit=unit.angstrom)
        bond.type.k = unit.Quantity(2.0*bond.type.k, unit=unit.kilocalorie_per_mole/unit.angstrom**2)
        return bond

    def _add_angle_units(self, angle):
        """
        Attach units to parmed harmonic angle

        Parameters
        ----------
        angle : parmed.Angle
            The angle object whose paramters will be converted to unit-bearing quantities

        Returns
        -------
        angle : parmed.Angle with units modified to simtk.unit.Quantity
            The same modified Angle object that was passed in
            Parameters representing unit-bearing quantities have been converted to simtk.unit.Quantity with units attached.

        """
        # TODO: Shouldn't we be making a deep copy?

        # If already promoted to unit-bearing quantities, return the object
        if type(angle.type.k)==unit.Quantity:
            return angle
        # Add parmed units
        # TODO: Get rid of this, and just operate on the OpenMM System instead
        angle.type.theteq = unit.Quantity(angle.type.theteq, unit=unit.degree)
        angle.type.k = unit.Quantity(2.0*angle.type.k, unit=unit.kilocalorie_per_mole/unit.radian**2)
        return angle

    def _add_torsion_units(self, torsion):
        """
        Add the correct units to a torsion

        Parameters
        ----------
        torsion : parmed.Torsion
            The angle object whose paramters will be converted to unit-bearing quantities

        Returns
        -------
        torsion : parmed.Torsion with units modified to simtk.unit.Quantity
            The same modified Torsion object that was passed in
            Parameters representing unit-bearing quantities have been converted to simtk.unit.Quantity with units attached.

        """
        # TODO: Shouldn't we be making a deep copy?

        # If already promoted to unit-bearing quantities, return the object
        if type(torsion.type.phi_k) == unit.Quantity:
            return torsion
        # Add parmed units
        # TODO: Get rid of this, and just operate on the OpenMM System instead
        torsion.type.phi_k = unit.Quantity(torsion.type.phi_k, unit=unit.kilocalorie_per_mole)
        torsion.type.phase = unit.Quantity(torsion.type.phase, unit=unit.degree)
        return torsion

    def _rotation_matrix(self, axis, angle):
        """
        Compute a rotation matrix about the origin given a coordinate axis and an angle.

        Parameters
        ----------
        axis : ndarray of shape (3,) without units
            The axis about which rotation should occur
        angle : float (implicitly in radians)
            The angle of rotation about the axis

        Returns
        -------
        rotation_matrix : ndarray of shape (3,3) without units
            The 3x3 rotation matrix
        """
        axis = axis/np.linalg.norm(axis)
        axis_squared = np.square(axis)
        cos_angle = np.cos(angle)
        sin_angle = np.sin(angle)
        rot_matrix_row_one = np.array([cos_angle+axis_squared[0]*(1-cos_angle),
                                       axis[0]*axis[1]*(1-cos_angle) - axis[2]*sin_angle,
                                       axis[0]*axis[2]*(1-cos_angle)+axis[1]*sin_angle])

        rot_matrix_row_two = np.array([axis[1]*axis[0]*(1-cos_angle)+axis[2]*sin_angle,
                                      cos_angle+axis_squared[1]*(1-cos_angle),
                                      axis[1]*axis[2]*(1-cos_angle) - axis[0]*sin_angle])

        rot_matrix_row_three = np.array([axis[2]*axis[0]*(1-cos_angle)-axis[1]*sin_angle,
                                        axis[2]*axis[1]*(1-cos_angle)+axis[0]*sin_angle,
                                        cos_angle+axis_squared[2]*(1-cos_angle)])

        rotation_matrix = np.array([rot_matrix_row_one, rot_matrix_row_two, rot_matrix_row_three])
        return rotation_matrix

    def _cartesian_to_internal(self, atom_position, bond_position, angle_position, torsion_position):
        """
        Cartesian to internal coordinate conversion

        Parameters
        ----------
        atom_position : simtk.unit.Quantity wrapped numpy array of shape (natoms,) with units compatible with nanometers
            Position of atom whose internal coordinates are to be computed with respect to other atoms
        bond_position : simtk.unit.Quantity wrapped numpy array of shape (natoms,) with units compatible with nanometers
            Position of atom separated from newly placed atom with bond length ``r``
        angle_position : simtk.unit.Quantity wrapped numpy array of shape (natoms,) with units compatible with nanometers
            Position of atom separated from newly placed atom with angle ``theta``
        torsion_position : simtk.unit.Quantity wrapped numpy array of shape (natoms,) with units compatible with nanometers
            Position of atom separated from newly placed atom with torsion ``phi``

        Returns
        -------
        internal_coords : tuple of (float, float, float)
            Tuple representing (r, theta, phi):
            r : float (implicitly in nanometers)
                Bond length distance from ``bond_position`` to newly placed atom
            theta : float (implicitly in radians on domain [0,pi])
                Angle formed by ``(angle_position, bond_position, new_atom)``
            phi : float (implicitly in radians on domain [-pi, +pi))
                Torsion formed by ``(torsion_position, angle_position, bond_position, new_atom)``
        detJ : float
            The absolute value of the determinant of the Jacobian transforming from (r,theta,phi) to (x,y,z)
            .. todo :: Clarify the direction of the Jacobian

        """
        # TODO: _cartesian_to_internal and _internal_to_cartesian should accept/return units and have matched APIs

        check_dimensionality(atom_position, unit.nanometers)
        check_dimensionality(bond_position, unit.nanometers)
        check_dimensionality(angle_position, unit.nanometers)
        check_dimensionality(torsion_position, unit.nanometers)

        # Convert to internal coordinates once everything is dimensionless
        # Make sure positions are float64 arrays implicitly in units of nanometers for numba
        from perses.rjmc import coordinate_numba
        internal_coords = coordinate_numba.cartesian_to_internal(
            atom_position.value_in_unit(unit.nanometers).astype(np.float64),
            bond_position.value_in_unit(unit.nanometers).astype(np.float64),
            angle_position.value_in_unit(unit.nanometers).astype(np.float64),
            torsion_position.value_in_unit(unit.nanometers).astype(np.float64))
        # Return values are also in floating point implicitly in nanometers and radians
        r, theta, phi = internal_coords

        # Compute absolute value of determinant of Jacobian
        detJ = np.abs(r**2*np.sin(theta))

        check_dimensionality(r, float)
        check_dimensionality(theta, float)
        check_dimensionality(phi, float)
        check_dimensionality(detJ, float)

        return internal_coords, detJ

    def _internal_to_cartesian(self, bond_position, angle_position, torsion_position, r, theta, phi):
        """
        Calculate the cartesian coordinates of a newly placed atom in terms of internal coordinates,
        along with the absolute value of the determinant of the Jacobian.

        Parameters
        ----------
        bond_position : simtk.unit.Quantity wrapped numpy array of shape (natoms,) with units compatible with nanometers
            Position of atom separated from newly placed atom with bond length ``r``
        angle_position : simtk.unit.Quantity wrapped numpy array of shape (natoms,) with units compatible with nanometers
            Position of atom separated from newly placed atom with angle ``theta``
        torsion_position : simtk.unit.Quantity wrapped numpy array of shape (natoms,) with units compatible with nanometers
            Position of atom separated from newly placed atom with torsion ``phi``
        r : simtk.unit.Quantity with units compatible with nanometers
            Bond length distance from ``bond_position`` to newly placed atom
        theta : simtk.unit.Quantity with units compatible with radians
            Angle formed by ``(angle_position, bond_position, new_atom)``
        phi : simtk.unit.Quantity with units compatible with radians
            Torsion formed by ``(torsion_position, angle_position, bond_position, new_atom)``

        Returns
        -------
        xyz : simtk.unit.Quantity wrapped numpy array of shape (3,) with units compatible with nanometers
            The position of the newly placed atom
        detJ : float
            The absolute value of the determinant of the Jacobian transforming from (r,theta,phi) to (x,y,z)
            .. todo :: Clarify the direction of the Jacobian

        """
        # TODO: _cartesian_to_internal and _internal_to_cartesian should accept/return units and have matched APIs

        check_dimensionality(bond_position, unit.nanometers)
        check_dimensionality(angle_position, unit.nanometers)
        check_dimensionality(torsion_position, unit.nanometers)
        check_dimensionality(r, float)
        check_dimensionality(theta, float)
        check_dimensionality(phi, float)

        # Compute Cartesian coordinates from internal coordinates using all-dimensionless quantities
        # All inputs to numba must be in float64 arrays implicitly in md_unit_syste units of nanometers and radians
        from perses.rjmc import coordinate_numba
        xyz = coordinate_numba.internal_to_cartesian(
            bond_position.value_in_unit(unit.nanometers).astype(np.float64),
            angle_position.value_in_unit(unit.nanometers).astype(np.float64),
            torsion_position.value_in_unit(unit.nanometers).astype(np.float64),
            np.array([r, theta, phi], np.float64))
        # Transform position of new atom back into unit-bearing Quantity
        xyz = unit.Quantity(xyz, unit=unit.nanometers)

        # Compute abs det Jacobian using unitless values
        detJ = np.abs(r**2*np.sin(theta))

        check_dimensionality(xyz, unit.nanometers)
        check_dimensionality(detJ, float)
        return xyz, detJ

    def _bond_log_pmf(self, bond, beta, n_divisions):
        """
        Calculate the log probability mass function (PMF) of drawing a bond.

        .. math ::

            p(r; \beta, K_r, r_0) \propto r^2 e^{-\frac{\beta K_r}{2} (r - r_0)^2 }

        Prameters
        ---------
        bond : parmed.Structure.Bond modified to use simtk.unit.Quantity
            Valence bond parameters
        beta : simtk.unit.Quantity with units compatible with 1/kilojoules_per_mole
            Inverse thermal energy
        n_divisions : int
            Number of quandrature points for drawing bond length

        Returns
        -------
        r_i : np.ndarray of shape (n_divisions,) implicitly in units of nanometers
            r_i[i] is the bond length leftmost bin edge with corresponding log probability mass function p_i[i]
        log_p_i : np.ndarray of shape (n_divisions,)
            log_p_i[i] is the corresponding log probability mass of bond length r_i[i]
        bin_width : float implicitly in units of nanometers
            The bin width for individual PMF bins


        .. todo :: In future, this approach will be improved by eliminating discrete quadrature.

        """
        # TODO: Overhaul this method to accept and return unit-bearing quantities
        # TODO: We end up computing the discretized PMF over and over again; we can speed this up by caching
        # TODO: Switch from simple discrete quadrature to more sophisticated computation of pdf

        # Check input argument dimensions
        assert check_dimensionality(bond.type.req, unit.angstroms)
        assert check_dimensionality(bond.type.k, unit.kilojoules_per_mole/unit.nanometers**2)
        assert check_dimensionality(beta, unit.kilojoules_per_mole**(-1))

        # Retrieve relevant quantities for valence bond
        r0 = bond.type.req # equilibrium bond distance, unit-bearing quantity
        k = bond.type.k * self._bond_softening_constant # force constant, unit-bearing quantity
        sigma_r = unit.sqrt((1.0/(beta*k))) # standard deviation, unit-bearing quantity

        # Convert to dimensionless quantities in MD unit system
        r0 = r0.value_in_unit_system(unit.md_unit_system)
        k = k.value_in_unit_system(unit.md_unit_system)
        sigma_r = sigma_r.value_in_unit_system(unit.md_unit_system)

        # Determine integration bounds
        lower_bound, upper_bound = max(0., r0 - 6*sigma_r), (r0 + 6*sigma_r)

        # Compute integration quadrature points
        r_i, bin_width = np.linspace(lower_bound, upper_bound, num=n_divisions, retstep=True, endpoint=False)

        # Form log probability
        from scipy.special import logsumexp
        log_p_i = 2*np.log(r_i+(bin_width/2.0)) - 0.5*((r_i+(bin_width/2.0)-r0)/sigma_r)**2
        log_p_i -= logsumexp(log_p_i)

        check_dimensionality(r_i, float)
        check_dimensionality(log_p_i, float)
        check_dimensionality(bin_width, float)

        return r_i, log_p_i, bin_width

    def _bond_logp(self, r, bond, beta, n_divisions):
        """
        Calculate the log-probability of a given bond at a given inverse temperature

        Propose dimensionless bond length r from distribution

        .. math ::

            r \sim p(r; \beta, K_r, r_0) \propto r^2 e^{-\frac{\beta K_r}{2} (r - r_0)^2 }

        Prameters
        ---------
        r : float
            bond length, implicitly in nanometers
        bond : parmed.Structure.Bond modified to use simtk.unit.Quantity
            Valence bond parameters
        beta : simtk.unit.Quantity with units compatible with 1/kilojoules_per_mole
            Inverse thermal energy
        n_divisions : int
            Number of quandrature points for drawing bond length

        .. todo :: In future, this approach will be improved by eliminating discrete quadrature.

        """
        # TODO: Overhaul this method to accept and return unit-bearing quantities
        # TODO: Switch from simple discrete quadrature to more sophisticated computation of pdf

        check_dimensionality(r, float)
        check_dimensionality(beta, 1/unit.kilojoules_per_mole)

        r_i, log_p_i, bin_width = self._bond_log_pmf(bond, beta, n_divisions)

        if (r < r_i[0]) or (r >= r_i[-1] + bin_width):
            return LOG_ZERO

        # Determine index that r falls within
        index = int((r - r_i[0])/bin_width)
        assert (index >= 0) and (index < n_divisions)

        # Correct for division size
        logp = log_p_i[index] - np.log(bin_width)

        return logp

    def _propose_bond(self, bond, beta, n_divisions):
        """
        Propose dimensionless bond length r from distribution

        .. math ::

            r \sim p(r; \beta, K_r, r_0) \propto r^2 e^{-\frac{\beta K_r}{2} (r - r_0)^2 }

        Prameters
        ---------
        bond : parmed.Structure.Bond modified to use simtk.unit.Quantity
            Valence bond parameters
        beta : simtk.unit.Quantity with units compatible with 1/kilojoules_per_mole
            Inverse thermal energy
        n_divisions : int
            Number of quandrature points for drawing bond length

        Returns
        -------
        r : float
            Dimensionless bond length, implicitly in nanometers

        .. todo :: In future, this approach will be improved by eliminating discrete quadrature.

        """
        # TODO: Overhaul this method to accept and return unit-bearing quantities
        # TODO: Switch from simple discrete quadrature to more sophisticated computation of pdf

        check_dimensionality(beta, 1/unit.kilojoules_per_mole)

        r_i, log_p_i, bin_width = self._bond_log_pmf(bond, beta, n_divisions)

        # Draw an index
        index = np.random.choice(range(n_divisions), p=np.exp(log_p_i))
        r = r_i[index]

        # Draw uniformly in that bin
        r = np.random.uniform(r, r+bin_width)

        # Return dimensionless r, implicitly in nanometers
        assert check_dimensionality(r, float)
        assert (r > 0)
        return r

    def _angle_log_pmf(self, angle, beta, n_divisions):
        """
        Calculate the log probability mass function (PMF) of drawing a angle.

        .. math ::

            p(\theta; \beta, K_\theta, \theta_0) \propto \sin(\theta) e^{-\frac{\beta K_\theta}{2} (\theta - \theta_0)^2 }

        Prameters
        ---------
        angle : parmed.Structure.Angle modified to use simtk.unit.Quantity
            Valence bond parameters
        beta : simtk.unit.Quantity with units compatible with 1/kilojoules_per_mole
            Inverse thermal energy
        n_divisions : int
            Number of quandrature points for drawing bond length

        Returns
        -------
        theta_i : np.ndarray of shape (n_divisions,) implicitly in units of radians
            theta_i[i] is the angle with corresponding log probability mass function p_i[i]
        log_p_i : np.ndarray of shape (n_divisions,)
            log_p_i[i] is the corresponding log probability mass of angle theta_i[i]
        bin_width : float implicitly in units of radians
            The bin width for individual PMF bins

        .. todo :: In future, this approach will be improved by eliminating discrete quadrature.

        """
        # TODO: Overhaul this method to accept unit-bearing quantities
        # TODO: Switch from simple discrete quadrature to more sophisticated computation of pdf

        # TODO: We end up computing the discretized PMF over and over again; we can speed this up by caching

        # Check input argument dimensions
        assert check_dimensionality(angle.type.theteq, unit.radians)
        assert check_dimensionality(angle.type.k, unit.kilojoules_per_mole/unit.radians**2)
        assert check_dimensionality(beta, unit.kilojoules_per_mole**(-1))

        # Retrieve relevant quantities for valence angle
        theta0 = angle.type.theteq
        k = angle.type.k * self._angle_softening_constant
        sigma_theta = unit.sqrt(1.0/(beta * k)) # standard deviation, unit-bearing quantity

        # Convert to dimensionless quantities in MD unit system
        theta0 = theta0.value_in_unit_system(unit.md_unit_system)
        k = k.value_in_unit_system(unit.md_unit_system)
        sigma_theta = sigma_theta.value_in_unit_system(unit.md_unit_system)

        # Determine integration bounds
        # We can't compute log(0) so we have to avoid sin(theta) = 0 near theta = {0, pi}
        EPSILON = 1.0e-3
        lower_bound, upper_bound = EPSILON, np.pi-EPSILON

        # Compute left bin edges
        theta_i, bin_width = np.linspace(lower_bound, upper_bound, num=n_divisions, retstep=True, endpoint=False)

        # Compute log probability
        from scipy.special import logsumexp
        log_p_i = np.log(np.sin(theta_i+(bin_width/2.0))) - 0.5*((theta_i+(bin_width/2.0)-theta0)/sigma_theta)**2
        log_p_i -= logsumexp(log_p_i)

        check_dimensionality(theta_i, float)
        check_dimensionality(log_p_i, float)
        check_dimensionality(bin_width, float)

        return theta_i, log_p_i, bin_width

    def _angle_logp(self, theta, angle, beta, n_divisions):
        """
        Calculate the log-probability of a given angle at a given inverse temperature

        Propose dimensionless bond length r from distribution

        .. math ::

            p(\theta; \beta, K_\theta, \theta_0) \propto \sin(\theta) e^{-\frac{\beta K_\theta}{2} (\theta - \theta_0)^2 }

        Prameters
        ---------
        theta : float
            angle, implicitly in radians
        angle : parmed.Structure.Angle modified to use simtk.unit.Quantity
            Valence angle parameters
        beta : simtk.unit.Quantity with units compatible with 1/kilojoules_per_mole
            Inverse thermal energy
        n_divisions : int
            Number of quandrature points for drawing angle

        .. todo :: In future, this approach will be improved by eliminating discrete quadrature.

        """
        # TODO: Overhaul this method to accept unit-bearing quantities
        # TODO: Switch from simple discrete quadrature to more sophisticated computation of pdf

        check_dimensionality(theta, float)
        check_dimensionality(beta, 1/unit.kilojoules_per_mole)

        theta_i, log_p_i, bin_width = self._angle_log_pmf(angle, beta, n_divisions)

        if (theta < theta_i[0]) or (theta >= theta_i[-1] + bin_width):
            return LOG_ZERO

        # Determine index that r falls within
        index = int((theta - theta_i[0]) / bin_width)
        assert (index >= 0) and (index < n_divisions)

        # Correct for division size
        logp = log_p_i[index] - np.log(bin_width)

        return logp

    def _propose_angle(self, angle, beta, n_divisions):
        """
        Propose dimensionless angle from distribution

        .. math ::

            \theta \sim p(\theta; \beta, K_\theta, \theta_0) \propto \sin(\theta) e^{-\frac{\beta K_\theta}{2} (\theta - \theta_0)^2 }

        Prameters
        ---------
        angle : parmed.Structure.Angle modified to use simtk.unit.Quantity
            Valence angle parameters
        beta : simtk.unit.Quantity with units compatible with 1/kilojoules_per_mole
            Inverse temperature
        n_divisions : int
            Number of quandrature points for drawing angle

        Returns
        -------
        theta : float
            Dimensionless valence angle, implicitly in radians

        .. todo :: In future, this approach will be improved by eliminating discrete quadrature.

        """
        # TODO: Overhaul this method to accept and return unit-bearing quantities
        # TODO: Switch from simple discrete quadrature to more sophisticated computation of pdf

        check_dimensionality(beta, 1/unit.kilojoules_per_mole)

        theta_i, log_p_i, bin_width = self._angle_log_pmf(angle, beta, n_divisions)

        # Draw an index
        index = np.random.choice(range(n_divisions), p=np.exp(log_p_i))
        theta = theta_i[index]

        # Draw uniformly in that bin
        theta = np.random.uniform(theta, theta+bin_width)

        # Return dimensionless theta, implicitly in nanometers
        assert check_dimensionality(theta, float)
        return theta

    def _torsion_scan(self, torsion_atom_indices, positions, r, theta, n_divisions):
        """
        Compute unit-bearing Carteisan positions and torsions (dimensionless, in md_unit_system) for a torsion scan

        Parameters
        ----------
        torsion_atom_indices : int tuple of shape (4,)
            Atom indices defining torsion, where torsion_atom_indices[0] is the atom to be driven
        positions : simtk.unit.Quantity of shape (natoms,3) with units compatible with nanometers
            Positions of the atoms in the system
        r : float (implicitly in md_unit_system)
            Dimensionless bond length (must be in nanometers)
        theta : float (implicitly in md_unit_system)
            Dimensionless valence angle (must be in radians)
        n_divisions : int
            The number of divisions for the torsion scan

        Returns
        -------
        xyzs : simtk.unit.Quantity wrapped np.ndarray of shape (n_divisions,3) with dimensions length
            The cartesian coordinates of each
        phis : np.ndarray of shape (n_divisions,), implicitly in radians
            The torsions angles representing the left bin edge at which a potential will be calculated
        bin_width : float, implicitly in radians
            The bin width of torsion scan increment

        """
        # TODO: Overhaul this method to accept and return unit-bearing quantities
        # TODO: Switch from simple discrete quadrature to more sophisticated computation of pdf

        assert check_dimensionality(positions, unit.angstroms)
        assert check_dimensionality(r, float)
        assert check_dimensionality(theta, float)

        # Compute dimensionless positions in md_unit_system as numba-friendly float64
        length_unit = unit.nanometers
        import copy
        positions_copy = copy.deepcopy(positions)
        positions_copy = positions_copy.value_in_unit(length_unit).astype(np.float64)
        atom_positions, bond_positions, angle_positions, torsion_positions = [ positions_copy[index] for index in torsion_atom_indices ]

        # Compute dimensionless torsion values for torsion scan
        phis, bin_width = np.linspace(-np.pi, +np.pi, num=n_divisions, retstep=True, endpoint=False)

        # Compute dimensionless positions for torsion scan
        from perses.rjmc import coordinate_numba
        internal_coordinates = np.array([r, theta, 0.0], np.float64)
        xyzs = coordinate_numba.torsion_scan(bond_positions, angle_positions, torsion_positions, internal_coordinates, phis)

        # Convert positions back into standard md_unit_system length units (nanometers)
        xyzs_quantity = unit.Quantity(xyzs, unit=unit.nanometers)

        # Return unit-bearing positions and dimensionless torsions (implicitly in md_unit_system)
        check_dimensionality(xyzs_quantity, unit.nanometers)
        check_dimensionality(phis, float)
        return xyzs_quantity, phis, bin_width

    def _torsion_log_pmf(self, growth_context, torsion_atom_indices, positions, r, theta, beta, n_divisions):
        """
        Calculate the torsion log probability using OpenMM, including all energetic contributions for the atom being driven

        This includes all contributions from bonds, angles, and torsions for the atom being placed
        (and, optionally, sterics if added to the growth system when it was created).

        Parameters
        ----------
        growth_context : simtk.openmm.Context
            Context containing the modified system
        torsion_atom_indices : int tuple of shape (4,)
            Atom indices defining torsion, where torsion_atom_indices[0] is the atom to be driven
        positions : simtk.unit.Quantity with shape (natoms,3) with units compatible with nanometers
            Positions of the atoms in the system
        r : float (implicitly in nanometers)
            Dimensionless bond length (must be in nanometers)
        theta : float (implcitly in radians on domain [0,+pi])
            Dimensionless valence angle (must be in radians)
        beta : simtk.unit.Quantity with units compatible with1/(kJ/mol)
            Inverse thermal energy
        n_divisions : int
            Number of divisions for the torsion scan

        Returns
        -------
        logp_torsions : np.ndarray of float with shape (n_divisions,)
            logp_torsions[i] is the normalized probability density at phis[i]
        phis : np.ndarray of float with shape (n_divisions,), implicitly in radians
            phis[i] is the torsion angle left bin edges at which the log probability logp_torsions[i] was calculated
        bin_width : float implicitly in radian
            The bin width for torsions

        .. todo :: In future, this approach will be improved by eliminating discrete quadrature.

        """
        # TODO: This method could benefit from memoization to speed up tests and particle filtering
        # TODO: Overhaul this method to accept and return unit-bearing quantities
        # TODO: Switch from simple discrete quadrature to more sophisticated computation of pdf

        check_dimensionality(positions, unit.angstroms)
        check_dimensionality(r, float)
        check_dimensionality(theta, float)
        check_dimensionality(beta, 1.0 / unit.kilojoules_per_mole)

        # Compute energies for all torsions
        logq = np.zeros(n_divisions) # logq[i] is the log unnormalized torsion probability density
        atom_idx = torsion_atom_indices[0]
        xyzs, phis, bin_width = self._torsion_scan(torsion_atom_indices, positions, r, theta, n_divisions)
        xyzs = xyzs.value_in_unit_system(unit.md_unit_system) # make positions dimensionless again
        positions = positions.value_in_unit_system(unit.md_unit_system)

        for i, xyz in enumerate(xyzs):
            # Set positions
            positions[atom_idx,:] = xyz
            growth_context.setPositions(positions)

            # Compute potential energy
            state = growth_context.getState(getEnergy=True)
            potential_energy = state.getPotentialEnergy()

            # Store unnormalized log probabilities
            logq_i = -beta*potential_energy
            logq[i] = logq_i

        # It's OK to have a few torsions with NaN energies,
        # but we need at least _some_ torsions to have finite energies
        if np.sum(np.isnan(logq)) == n_divisions:
            raise Exception("All %d torsion energies in torsion PMF are NaN." % n_divisions)

        # Suppress the contribution from any torsions with NaN energies
        logq[np.isnan(logq)] = -np.inf

        # Compute the normalized log probability
        from scipy.special import logsumexp
        logp_torsions = logq - logsumexp(logq)

        # Write proposed torsion energies to a PDB file for visualization or debugging, if desired
        if hasattr(self, '_proposal_pdbfile'):
            # Write proposal probabilities to PDB file as B-factors for inert atoms
            f_i = -logp_torsions
            f_i -= f_i.min() # minimum free energy is zero
            f_i[f_i > 999.99] = 999.99
            self._proposal_pdbfile.write('MODEL\n')
            for i, xyz in enumerate(xyzs):
                self._proposal_pdbfile.write('ATOM  %5d %4s %3s %c%4d    %8.3f%8.3f%8.3f%6.2f%6.2f\n' % (i+1, ' Ar ', 'Ar ', ' ', atom_idx+1, 10*xyz[0], 10*xyz[1], 10*xyz[2], np.exp(logp_torsions[i]), f_i[i]))
            self._proposal_pdbfile.write('TER\n')
            self._proposal_pdbfile.write('ENDMDL\n')
            # TODO: Write proposal PMFs to storage
            # atom_proposal_indices[order]
            # atom_positions[order,k]
            # torsion_pmf[order, division_index]

        assert check_dimensionality(logp_torsions, float)
        assert check_dimensionality(phis, float)
        assert check_dimensionality(bin_width, float)
        return logp_torsions, phis, bin_width

    def _propose_torsion(self, growth_context, torsion_atom_indices, positions, r, theta, beta, n_divisions):
        """
        Propose a torsion angle using OpenMM

        Parameters
        ----------
        growth_context : simtk.openmm.Context
            Context containing the modified system
        torsion_atom_indices : int tuple of shape (4,)
            Atom indices defining torsion, where torsion_atom_indices[0] is the atom to be driven
        positions : simtk.unit.Quantity with shape (natoms,3) with units compatible with nanometers
            Positions of the atoms in the system
        r : float (implicitly in nanometers)
            Dimensionless bond length (must be in nanometers)
        theta : float (implcitly in radians on domain [0,+pi])
            Dimensionless valence angle (must be in radians)
        beta : simtk.unit.Quantity with units compatible with1/(kJ/mol)
            Inverse thermal energy
        n_divisions : int
            Number of divisions for the torsion scan

        Returns
        -------
        phi : float, implicitly in radians
            The proposed torsion angle
        logp : float
            The log probability of the proposal

        .. todo :: In future, this approach will be improved by eliminating discrete quadrature.

        """
        # TODO: Overhaul this method to accept and return unit-bearing quantities
        # TODO: Switch from simple discrete quadrature to more sophisticated computation of pdf

        check_dimensionality(positions, unit.angstroms)
        check_dimensionality(r, float)
        check_dimensionality(theta, float)
        check_dimensionality(beta, 1.0 / unit.kilojoules_per_mole)

        # Compute probability mass function for all possible proposed torsions
        logp_torsions, phis, bin_width = self._torsion_log_pmf(growth_context, torsion_atom_indices, positions, r, theta, beta, n_divisions)

        # Draw a torsion bin and a torsion uniformly within that bin
        index = np.random.choice(range(len(phis)), p=np.exp(logp_torsions))
        phi = phis[index]
        logp = logp_torsions[index]

        # Draw uniformly within the bin
        phi = np.random.uniform(phi, phi+bin_width)
        logp -= np.log(bin_width)

        assert check_dimensionality(phi, float)
        assert check_dimensionality(logp, float)
        return phi, logp

    def _torsion_logp(self, growth_context, torsion_atom_indices, positions, r, theta, phi, beta, n_divisions):
        """
        Calculate the logp of a torsion using OpenMM

        Parameters
        ----------
        growth_context : simtk.openmm.Context
            Context containing the modified system
        torsion_atom_indices : int tuple of shape (4,)
            Atom indices defining torsion, where torsion_atom_indices[0] is the atom to be driven
        positions : simtk.unit.Quantity with shape (natoms,3) with units compatible with nanometers
            Positions of the atoms in the system
        r : float (implicitly in nanometers)
            Dimensionless bond length (must be in nanometers)
        theta : float (implicitly in radians on domain [0,+pi])
            Dimensionless valence angle (must be in radians)
        phi : float (implicitly in radians on domain [-pi,+pi))
            Dimensionless torsion angle (must be in radians)
        beta : simtk.unit.Quantity with units compatible with1/(kJ/mol)
            Inverse thermal energy
        n_divisions : int
            Number of divisions for the torsion scan

        Returns
        -------
        torsion_logp : float
            The log probability this torsion would be drawn
        """
        # TODO: Overhaul this method to accept and return unit-bearing quantities

        # Check that quantities are unitless
        check_dimensionality(positions, unit.angstroms)
        check_dimensionality(r, float)
        check_dimensionality(theta, float)
        check_dimensionality(phi, float)
        check_dimensionality(beta, 1.0 / unit.kilojoules_per_mole)

        # Compute torsion probability mass function
        logp_torsions, phis, bin_width = self._torsion_log_pmf(growth_context, torsion_atom_indices, positions, r, theta, beta, n_divisions)

        # Determine which bin the torsion falls within
        index = np.argmin(np.abs(phi-phis)) # WARNING: This assumes both phi and phis have domain of [-pi,+pi)

        # Convert from probability mass function to probability density function so that sum(dphi*p) = 1, with dphi = (2*pi)/n_divisions.
        torsion_logp = logp_torsions[index] - np.log(bin_width)

        assert check_dimensionality(torsion_logp, float)
        return torsion_logp

class GeometrySystemGenerator(object):
    """
    Internal utility class to generate OpenMM systems with only valence terms and special parameters for newly placed atoms to assist in geometry proposals.

    The resulting system will have the specified global context parameter (controlled by ``parameter_name``)
    that selects which proposed atom will have all its valence terms activated. When this parameter is set to the
    index of the atom being added within ``growth_indices``, all valence terms associated with that atom will be computed.
    Only valence terms involving newly placed atoms will be computed; valence terms between fixed atoms will be omitted.
    """

    def __init__(self, reference_system, torsion_proposal_order, global_parameter_name='growth_index', add_extra_torsions=False, add_extra_angles=False,
                       reference_topology=None, use_sterics=False, force_names=None, force_parameters=None, verbose=True, neglect_angles = True):
        """
        Parameters
        ----------
        reference_system : simtk.openmm.System object
            The system containing the relevant forces and particles
        torsion_proposal_order : list of list of 4-int
            The order in which the torsion indices will be proposed
        global_parameter_name : str, optional, default='growth_index'
            The name of the global context parameter
        add_extra_torsions : bool, optional
            Whether to add additional torsions to keep rings flat. Default true.
        force_names : list of str
            A list of the names of forces that will be included in this system
        force_parameters : dict
            Options for the forces (e.g., NonbondedMethod : 'CutffNonPeriodic')
        neglect_angles : bool
            whether to ignore and report on theta angle potentials that add variance to the work
        verbose : bool, optional, default=False
            If True, will print verbose output.
        neglect_angles : bool
            whether to neglect (coupled) angle terms that would make the variance non-zero (within numerical tolerance threshold)

        Attributes
        ----------
        growth_system : simtk.openmm.System object
            The system containing all of the valence forces to be added (with the exception of neglected angle forces if neglect_angles == False) with respect
            to the reference_system Parameter.
        atoms_with_positions_system : simtk.openmm.System object
            The system containing all of the core atom valence forces.  This is to be used in the proposal to assert that the final growth_system energy plus
            the atoms_with_positions_system energy is equal to the final_system energy (for the purpose of energy bookkeeping).
        neglected_angle_terms : list of ints
            The indices of the HarmonicAngleForce parameters which are neglected for the purpose of minimizing work variance.  This will be empty if neglect_angles == False.
        """
        import copy
        # TODO: Rename `growth_indices` (which is really a list of Atom objects) to `atom_growth_order` or `atom_addition_order`

        # Check that we're not using the reserved name
        if global_parameter_name == 'growth_idx':
            raise ValueError('global_parameter_name cannot be "growth_idx" due to naming collisions')

        growth_indices = [ torsion[0] for torsion in torsion_proposal_order ]
        default_growth_index = len(growth_indices) # default value of growth index to use in System that is returned
        self.current_growth_index = default_growth_index

        # Bonds, angles, and torsions
        self._HarmonicBondForceEnergy = "select(step({}+0.1 - growth_idx), (K/2)*(r-r0)^2, 0);"
        self._HarmonicAngleForceEnergy = "select(step({}+0.1 - growth_idx), (K/2)*(theta-theta0)^2, 0);"
        self._PeriodicTorsionForceEnergy = "select(step({}+0.1 - growth_idx), k*(1+cos(periodicity*theta-phase)), 0);"

        # Nonbonded sterics and electrostatics.
        # TODO: Allow user to select whether electrostatics or sterics components are included in the nonbonded interaction energy.
        self._nonbondedEnergy = "select(step({}+0.1 - growth_idx), U_sterics + U_electrostatics, 0);"
        self._nonbondedEnergy += "growth_idx = max(growth_idx1, growth_idx2);"
        # Sterics
        from openmmtools.constants import ONE_4PI_EPS0 # OpenMM constant for Coulomb interactions (implicitly in md_unit_system units)
        # TODO: Auto-detect combining rules to allow this to work with other force fields?
        # TODO: Enable more flexible handling / metaprogramming of CustomForce objects?
        self._nonbondedEnergy += "U_sterics = 4*epsilon*x*(x-1.0); x = (sigma/r)^6;"
        self._nonbondedEnergy += "epsilon = sqrt(epsilon1*epsilon2); sigma = 0.5*(sigma1 + sigma2);"
        # Electrostatics
        self._nonbondedEnergy += "U_electrostatics = ONE_4PI_EPS0*charge1*charge2/r;"
        self._nonbondedEnergy += "ONE_4PI_EPS0 = %f;" % ONE_4PI_EPS0

        # Exceptions (always included)
        self._nonbondedExceptionEnergy = "select(step({}+0.1 - growth_idx), U_exception, 0);"
        self._nonbondedExceptionEnergy += "U_exception = ONE_4PI_EPS0*chargeprod/r + 4*epsilon*x*(x-1.0); x = (sigma/r)^6;"
        self._nonbondedExceptionEnergy += "ONE_4PI_EPS0 = %f;" % ONE_4PI_EPS0

        self.sterics_cutoff_distance = 9.0 * unit.angstroms # cutoff for steric interactions with added/deleted atoms

        self.verbose = verbose

        # Get list of particle indices for new and old atoms.
        new_particle_indices = growth_indices
        old_particle_indices = [idx for idx in range(reference_system.getNumParticles()) if idx not in new_particle_indices]

        # Compile index of reference forces
        reference_forces = dict()
        reference_forces_indices = dict()
        for (index, force) in enumerate(reference_system.getForces()):
            force_name = force.__class__.__name__
            if force_name in reference_forces:
                raise ValueError('reference_system has two {} objects. This is currently unsupported.'.format(force_name))
            else:
                reference_forces_indices[force_name] = index
                reference_forces[force_name] = force

        # Create new System
        from simtk import openmm
        growth_system = openmm.System()
        atoms_with_positions_system = copy.deepcopy(reference_system)

        # Copy particles
        for i in range(reference_system.getNumParticles()):
            growth_system.addParticle(reference_system.getParticleMass(i))


        # Virtual sites are, in principle, automatically supported

        # Create bond force
        _logger.info("\tcreating bond force...")
        modified_bond_force = openmm.CustomBondForce(self._HarmonicBondForceEnergy.format(global_parameter_name))
        modified_bond_force.addGlobalParameter(global_parameter_name, default_growth_index)
        for parameter_name in ['r0', 'K', 'growth_idx']:
            modified_bond_force.addPerBondParameter(parameter_name)
        growth_system.addForce(modified_bond_force)
        reference_bond_force = reference_forces['HarmonicBondForce']
        _logger.info(f"\tthere are {reference_bond_force.getNumBonds()} bonds in reference force.")
        for bond_index in range(reference_bond_force.getNumBonds()):
            p1, p2, r0, K = reference_bond_force.getBondParameters(bond_index)
            growth_idx = self._calculate_growth_idx([p1, p2], growth_indices)
            _logger.debug(f"\t\tfor bond {bond_index} (i.e. partices {p1} and {p2}), the growth_index is {growth_idx}")
            if growth_idx > 0:
                modified_bond_force.addBond(p1, p2, [r0, K, growth_idx])
                _logger.debug(f"\t\t\tadding to the growth system")
                atoms_with_positions_system.getForce(reference_forces_indices['HarmonicBondForce']).setBondParameters(bond_index,p1, p2, r0, K*0.0)
            else:
                _logger.debug(f"\t\t\tadding to the the atoms with positions system.")

        # Create angle force
        # NOTE: here, we are implementing an angle exclusion scheme for angle terms that are coupled to lnZ_phi
        _logger.info("\tcreating angle force...")
        modified_angle_force = openmm.CustomAngleForce(self._HarmonicAngleForceEnergy.format(global_parameter_name))
        modified_angle_force.addGlobalParameter(global_parameter_name, default_growth_index)
        for parameter_name in ['theta0', 'K', 'growth_idx']:
            modified_angle_force.addPerAngleParameter(parameter_name)
        growth_system.addForce(modified_angle_force)
        reference_angle_force = reference_forces['HarmonicAngleForce']
        neglected_angle_term_indices = [] #initialize the index list of neglected angle forces
        _logger.info(f"\tthere are {reference_angle_force.getNumAngles()} angles in reference force.")
        for angle in range(reference_angle_force.getNumAngles()):
            p1, p2, p3, theta0, K = reference_angle_force.getAngleParameters(angle)
            growth_idx = self._calculate_growth_idx([p1, p2, p3], growth_indices)
            _logger.debug(f"\t\tfor angle {angle} (i.e. partices {p1}, {p2}, and {p3}), the growth_index is {growth_idx}")

            if growth_idx > 0:
                if neglect_angles and (not use_sterics):
                    if any( [p1, p2, p3] == torsion[:3] or [p3,p2,p1] == torsion[:3] for torsion in torsion_proposal_order):
                        #then there is a new atom in the angle term and the angle is part of a torsion and is necessary
                        _logger.debug(f"\t\t\tadding to the growth system since it is part of a torsion")
                        modified_angle_force.addAngle(p1, p2, p3, [theta0, K, growth_idx])
                    else:
                        #then it is a neglected angle force, so it must be tallied
                        _logger.debug(f"\t\t\ttallying to neglected term indices")
                        neglected_angle_term_indices.append(angle)
                else:
                    _logger.debug(f"\t\t\tadding to the growth system")
                    modified_angle_force.addAngle(p1, p2, p3, [theta0, K, growth_idx])

                atoms_with_positions_system.getForce(reference_forces_indices['HarmonicAngleForce']).setAngleParameters(angle, p1, p2, p3, theta0, K*0.0)
            else:
                #then it is an angle term of core atoms and should be added to the atoms_with_positions_angle_force
                _logger.debug(f"\t\t\tadding to the the atoms with positions system.")

        # Create torsion force
        _logger.info("\tcreating torsion force...")
        modified_torsion_force = openmm.CustomTorsionForce(self._PeriodicTorsionForceEnergy.format(global_parameter_name))
        modified_torsion_force.addGlobalParameter(global_parameter_name, default_growth_index)
        for parameter_name in ['periodicity', 'phase', 'k', 'growth_idx']:
            modified_torsion_force.addPerTorsionParameter(parameter_name)
        growth_system.addForce(modified_torsion_force)
        reference_torsion_force = reference_forces['PeriodicTorsionForce']
        _logger.info(f"\tthere are {reference_torsion_force.getNumTorsions()} torsions in reference force.")
        for torsion in range(reference_torsion_force.getNumTorsions()):
            p1, p2, p3, p4, periodicity, phase, k = reference_torsion_force.getTorsionParameters(torsion)
            growth_idx = self._calculate_growth_idx([p1, p2, p3, p4], growth_indices)
            _logger.debug(f"\t\tfor torsion {torsion} (i.e. partices {p1}, {p2}, {p3}, and {p4}), the growth_index is {growth_idx}")
            if growth_idx > 0:
                modified_torsion_force.addTorsion(p1, p2, p3, p4, [periodicity, phase, k, growth_idx])
                _logger.debug(f"\t\t\tadding to the growth system")
                atoms_with_positions_system.getForce(reference_forces_indices['PeriodicTorsionForce']).setTorsionParameters(torsion, p1, p2, p3, p4, periodicity, phase, k*0.0)
            else:
                _logger.debug(f"\t\t\tadding to the the atoms with positions system.")

        # TODO: check this for bugs by turning on sterics
        if use_sterics and 'NonbondedForce' in reference_forces.keys():
            _logger.info("\tcreating nonbonded force...")

            # Copy parameters for local sterics parameters in nonbonded force
            reference_nonbonded_force = reference_forces['NonbondedForce']
            atoms_with_positions_system.getForce(reference_forces_indices['NonbondedForce']).setUseDispersionCorrection(False)

            _logger.info("\t\tgrabbing reference nonbonded method, cutoff, switching function, switching distance...")
            reference_nonbonded_force_method = reference_nonbonded_force.getNonbondedMethod()
            _logger.debug(f"\t\t\tnonbonded method: {reference_nonbonded_force_method}")
            reference_nonbonded_force_cutoff = reference_nonbonded_force.getCutoffDistance()
            _logger.debug(f"\t\t\tnonbonded cutoff distance: {reference_nonbonded_force_cutoff}")
            reference_nonbonded_force_switching_function = reference_nonbonded_force.getUseSwitchingFunction()
            _logger.debug(f"\t\t\tnonbonded switching function (boolean): {reference_nonbonded_force_switching_function}")
            reference_nonbonded_force_switching_distance = reference_nonbonded_force.getSwitchingDistance()
            _logger.debug(f"\t\t\tnonbonded switching distance: {reference_nonbonded_force_switching_distance}")

            #now we add the 1,4 interaction force
            if reference_nonbonded_force.getNumExceptions() > 0:
                _logger.info("\t\tcreating nonbonded exception force (i.e. custom bond for 1,4s)...")
                custom_bond_force = openmm.CustomBondForce(self._nonbondedExceptionEnergy.format(global_parameter_name))
                custom_bond_force.addGlobalParameter(global_parameter_name, default_growth_index)
                for parameter_name in ['chargeprod', 'sigma', 'epsilon', 'growth_idx']:
                    custom_bond_force.addPerBondParameter(parameter_name)
                growth_system.addForce(custom_bond_force)

                #Now we iterate through the exceptions and add custom bond forces if the growth intex for that bond > 0
                _logger.info("\t\tlooping through exceptions calculating growth indices, and adding appropriate interactions to custom bond force.")
                _logger.info(f"\t\tthere are {reference_nonbonded_force.getNumExceptions()} in the reference Nonbonded force")
                for exception_index in range(reference_nonbonded_force.getNumExceptions()):
                    p1, p2, chargeprod, sigma, epsilon = reference_nonbonded_force.getExceptionParameters(exception_index)
                    growth_idx = self._calculate_growth_idx([p1, p2], growth_indices)
                    _logger.debug(f"\t\t\t{p1} and {p2} with charge {chargeprod} and epsilon {epsilon} have a growth index of {growth_idx}")
                    # Only need to add terms that are nonzero and involve newly added atoms.
                    if (growth_idx > 0) and ((chargeprod.value_in_unit_system(unit.md_unit_system) != 0.0) or (epsilon.value_in_unit_system(unit.md_unit_system) != 0.0)):
                        custom_bond_force.addBond(p1, p2, [chargeprod, sigma, epsilon, growth_idx])
                        _logger.debug(f"\t\t\tadding particles {p1} and {p2} (growth_idx = {growth_idx}) to custom bond force.")
            else:
                _logger.info("\t\tthere are no Exceptions in the reference system.")

            #now we define a custom nonbonded force for the growth system
            _logger.info("\t\tadding custom nonbonded force...")
            modified_sterics_force = openmm.CustomNonbondedForce(self._nonbondedEnergy.format(global_parameter_name))
            modified_sterics_force.addGlobalParameter(global_parameter_name, default_growth_index)
            for parameter_name in ['charge', 'sigma', 'epsilon', 'growth_idx']:
                modified_sterics_force.addPerParticleParameter(parameter_name)
            growth_system.addForce(modified_sterics_force)

            # Translate nonbonded method to the custom nonbonded force
            import simtk.openmm.app as app
            _logger.info("\t\tsetting nonbonded method, cutoff, switching function, and switching distance to custom nonbonded force...")
            if reference_nonbonded_force_method in [0,1]: #if Nonbonded method is NoCutoff or CutoffNonPeriodic
                modified_sterics_force.setNonbondedMethod(reference_nonbonded_force_method)
                modified_sterics_force.setCutoffDistance(reference_nonbonded_force_cutoff)
            elif reference_nonbonded_force_method in [2,3,4]:
                modified_sterics_force.setNonbondedMethod(2)
                modified_sterics_force.setCutoffDistance(self.sterics_cutoff_distance)
                modified_sterics_force.setUseSwitchingFunction(reference_nonbonded_force_switching_function)
                modified_sterics_force.setSwitchingDistance(reference_nonbonded_force_switching_distance)
            else:
                raise Exception(f"reference force nonbonded method {reference_nonbonded_force_method} is NOT supported for custom nonbonded force!")

            # define atoms_with_positions_Nonbonded_Force
            #atoms_with_positions_nonbonded_force.setUseDispersionCorrection(False)

            # Add particle parameters to the custom nonbonded force...and add interactions to the atoms_with_positions_nonbonded_force if growth_index == 0
            _logger.info("\t\tlooping through reference nonbonded force to add particle params to custom nonbonded force")
            for particle_index in range(reference_nonbonded_force.getNumParticles()):
                [charge, sigma, epsilon] = reference_nonbonded_force.getParticleParameters(particle_index)
                growth_idx = self._calculate_growth_idx([particle_index], growth_indices)
                modified_sterics_force.addParticle([charge, sigma, epsilon, growth_idx])
                if particle_index in growth_indices:
                    atoms_with_positions_system.getForce(reference_forces_indices['NonbondedForce']).setParticleParameters(particle_index, charge*0.0, sigma, epsilon*0.0)

            # Add exclusions, which are active at all times.
            # (1,4) exceptions are always included, since they are part of the valence terms.
            _logger.info("\t\tlooping through reference nonbonded force exceptions to add exclusions to custom nonbonded force")
            for exception_index in range(reference_nonbonded_force.getNumExceptions()):
                [p1, p2, chargeprod, sigma, epsilon] = reference_nonbonded_force.getExceptionParameters(exception_index)
                modified_sterics_force.addExclusion(p1, p2)

                #we also have to add the exceptions to the atoms_with_positions_nonbonded_force
                #if len(set([p1, p2]).intersection(set(old_particle_indices))) == 2:
                if len(set([p1,p2]).intersection(set(growth_indices))) > 0:
                    _logger.debug(f"\t\t\tparticle {p1} and/or {p2}  are new indices and have an exception of {chargeprod} and {epsilon}.  setting to zero.")
                    #then both particles are old, so we can add the exception to the atoms_with_positions_nonbonded_force
                    atoms_with_positions_system.getForce(reference_forces_indices['NonbondedForce']).setExceptionParameters(exception_index, p1, p2, chargeprod * 0.0, sigma, epsilon * 0.0)


            # Only compute interactions of new particles with all other particles
            # TODO: Allow inteactions to be resticted to only the residue being grown.
            modified_sterics_force.addInteractionGroup(set(new_particle_indices), set(old_particle_indices))
            modified_sterics_force.addInteractionGroup(set(new_particle_indices), set(new_particle_indices))

            if reference_nonbonded_force_method in [0,1]:
                if 'MonteCarloBarostat' in reference_forces_indices.keys():
                    atoms_with_positions_system.removeForce(reference_forces_indices['MonteCarloBarostat'])

        else:
            if 'MonteCarloBarostat' in reference_forces_indices.keys():
                atoms_with_positions_system.removeForce(reference_forces_indices['MonteCarloBarostat'])
            if 'NonbondedForce' in reference_forces_indices.keys():
                atoms_with_positions_system.removeForce(reference_forces_indices['NonbondedForce'])

        # Add extra ring-closing torsions, if requested.
        if add_extra_torsions:
            if reference_topology==None:
                raise ValueError("Need to specify topology in order to add extra torsions.")
            self._determine_extra_torsions(modified_torsion_force, reference_topology, growth_indices)
        if add_extra_angles:
            if reference_topology==None:
                raise ValueError("Need to specify topology in order to add extra angles")
            self._determine_extra_angles(modified_angle_force, reference_topology, growth_indices)

        # Store growth system
        self._growth_parameter_name = global_parameter_name
        self._growth_system = growth_system
        self._atoms_with_positions_system = atoms_with_positions_system #note this is only bond, angle, and torsion forces
        self.neglected_angle_terms = neglected_angle_term_indices #these are angle terms that are neglected because of coupling to lnZ_phi
        _logger.info("Neglected angle terms : {}".format(neglected_angle_term_indices))

    def set_growth_parameter_index(self, growth_parameter_index, context=None):
        """
        Set the growth parameter index
        """
        # TODO: Set default force global parameters if context is not None.
        if context is not None:
            context.setParameter(self._growth_parameter_name, growth_parameter_index)
        self.current_growth_index = growth_parameter_index

    def get_modified_system(self):
        """
        Create a modified system with parameter_name parameter. When 0, only core atoms are interacting;
        for each integer above 0, an additional atom is made interacting, with order determined by growth_index.

        Returns
        -------
        growth_system : simtk.openmm.System object
            System with the appropriate modifications, with growth parameter set to maximum.
        """
        return self._growth_system

    def _determine_extra_torsions(self, torsion_force, reference_topology, growth_indices):
        """
        In order to facilitate ring closure and ensure proper bond stereochemistry,
        we add additional biasing torsions to rings and stereobonds that are then corrected
        for in the acceptance probability.

        Determine which residue is covered by the new atoms
        Identify rotatable bonds
        Construct analogous residue in OpenEye and generate configurations with Omega
        Measure appropriate torsions and generate relevant parameters

        .. warning :: Only one residue should be changing

        .. warning :: This currently will not work for polymer residues

        .. todo :: Use a database of biasing torsions constructed ahead of time and match to residues by NetworkX

        Parameters
        ----------
        torsion_force : openmm.CustomTorsionForce object
            the new/old torsion force if forward/backward
        reference_topology : openmm.app.Topology object
            the new/old topology if forward/backward
        oemol : openeye.oechem.OEMol
            An OEMol representing the new (old) system if forward (backward)
        growth_indices : list of int
            The list of new atoms and the order in which they will be added.

        Returns
        -------
        torsion_force : openmm.CustomTorsionForce
            The torsion force with extra torsions added appropriately.

        """
        # Do nothing if there are no atoms to grow.
        if len(growth_indices) == 0:
            return torsion_force

        #get the list of torsions in the molecule that are not about a rotatable bond
        # Note that only torsions involving heavy atoms are enumerated here.
        rotor = oechem.OEIsRotor()
        torsion_predicate = oechem.OENotBond(rotor)
        non_rotor_torsions = list(oechem.OEGetTorsions(oemol, torsion_predicate))
        relevant_torsion_list = self._select_torsions_without_h(non_rotor_torsions)

        #now, for each torsion, extract the set of indices and the angle
        periodicity = 1
        k = 120.0*units.kilocalories_per_mole # stddev of 12 degrees
        #print([atom.name for atom in growth_indices])
        for torsion in relevant_torsion_list:
            #make sure to get the atom index that corresponds to the topology
            atom_indices = [torsion.a.GetData("topology_index"), torsion.b.GetData("topology_index"), torsion.c.GetData("topology_index"), torsion.d.GetData("topology_index")]
            # Determine phase in [-pi,+pi) interval
            #phase = (np.pi)*units.radians+angle
            phase = torsion.radians + np.pi # TODO: Check that this is the correct convention?
            while (phase >= np.pi):
                phase -= 2*np.pi
            while (phase < -np.pi):
                phase += 2*np.pi
            phase *= units.radian
            #print('PHASE>>>> ' + str(phase)) # DEBUG
            growth_idx = self._calculate_growth_idx(atom_indices, growth_indices)
            atom_names = [torsion.a.GetName(), torsion.b.GetName(), torsion.c.GetName(), torsion.d.GetName()]
            #print("Adding torsion with atoms %s and growth index %d" %(str(atom_names), growth_idx))
            #If this is a CustomTorsionForce, we need to pass the parameters as a list, and it will have the growth_idx parameter.
            #If it's a regular PeriodicTorsionForce, there is no growth_index and the parameters are passed separately.
            if isinstance(torsion_force, openmm.CustomTorsionForce):
                torsion_force.addTorsion(atom_indices[0], atom_indices[1], atom_indices[2], atom_indices[3], [periodicity, phase, k, growth_idx])
            elif isinstance(torsion_force, openmm.PeriodicTorsionForce):
                torsion_force.addTorsion(atom_indices[0], atom_indices[1], atom_indices[2], atom_indices[3], periodicity, phase, k)
            else:
                raise ValueError("The force supplied to this method must be either a CustomTorsionForce or a PeriodicTorsionForce")

        return torsion_force

    def _select_torsions_without_h(self, torsion_list):
        """
        Return only torsions that do not contain hydrogen

        Parameters
        ----------
        torsion_list : list of oechem.OETorsion

        Returns
        -------
        heavy_torsions : list of oechem.OETorsion
        """
        heavy_torsions = []
        for torsion in torsion_list:
            is_h_present = torsion.a.IsHydrogen() + torsion.b.IsHydrogen() + torsion.c.IsHydrogen() + torsion.d.IsHydrogen()
            if not is_h_present:
                heavy_torsions.append(torsion)
        return heavy_torsions

    def _determine_extra_angles(self, angle_force, reference_topology, growth_indices):
        """
        Determine extra angles to be placed on aromatic ring members. Sometimes,
        the native angle force is too weak to efficiently close the ring. As with the
        torsion force, this method assumes that only one residue is changing at a time.

        Parameters
        ----------
        angle_force : simtk.openmm.CustomAngleForce
            the force to which additional terms will be added
        reference_topology : simtk.openmm.app.Topology
            new/old topology if forward/backward
        growth_indices : list of int
            atom growth indices

        Returns
        -------
        angle_force : simtk.openmm.CustomAngleForce
            The modified angle force
        """
        from openeye import oechem, oeomega
        from simtk import openmm
        import itertools
        if len(growth_indices)==0:
            return
        angle_force_constant = 400.0*unit.kilojoules_per_mole/unit.radians**2
        atoms = list(reference_topology.atoms())
        growth_indices = list(growth_indices)
        #get residue from first atom
        residue = atoms[growth_indices[0].idx].residue
        try:
            oemol = FFAllAngleGeometryEngine._oemol_from_residue(residue)
        except Exception as e:
            print("Could not generate an oemol from the residue.")
            print(e)

        #get the omega geometry of the molecule:
        omega = oeomega.OEOmega()
        omega.SetMaxConfs(1)
        omega.SetStrictStereo(False) #TODO: fix stereochem
        omega(oemol)

        #we now have the residue as an oemol. Time to find the relevant angles.
        #There's no equivalent to OEGetTorsions, so first find atoms that are relevant
        #TODO: find out if that's really true
        aromatic_pred = oechem.OEIsAromaticAtom()
        heavy_pred = oechem.OEIsHeavy()
        angle_criteria = oechem.OEAndAtom(aromatic_pred, heavy_pred)

        #get all heavy aromatic atoms:
        #TODO: do this more efficiently
        heavy_aromatics = list(oemol.GetAtoms(angle_criteria))
        for atom in heavy_aromatics:
            #bonded_atoms = [bonded_atom for bonded_atom in list(atom.GetAtoms()) if bonded_atom in heavy_aromatics]
            bonded_atoms = list(atom.GetAtoms())
            for angle_atoms in itertools.combinations(bonded_atoms, 2):
                    angle = oechem.OEGetAngle(oemol, angle_atoms[0], atom, angle_atoms[1])
                    atom_indices = [angle_atoms[0].GetData("topology_index"), atom.GetData("topology_index"), angle_atoms[1].GetData("topology_index")]
                    angle_radians = angle*unit.radian
                    growth_idx = self._calculate_growth_idx(atom_indices, growth_indices)
                    #If this is a CustomAngleForce, we need to pass the parameters as a list, and it will have the growth_idx parameter.
                    #If it's a regular HarmonicAngleForce, there is no growth_index and the parameters are passed separately.
                    if isinstance(angle_force, openmm.CustomAngleForce):
                        angle_force.addAngle(atom_indices[0], atom_indices[1], atom_indices[2], [angle_radians, angle_force_constant, growth_idx])
                    elif isinstance(angle_force, openmm.HarmonicAngleForce):
                        angle_force.addAngle(atom_indices[0], atom_indices[1], atom_indices[2], angle_radians, angle_force_constant)
                    else:
                        raise ValueError("Angle force must be either CustomAngleForce or HarmonicAngleForce")
        return angle_force

    def _calculate_growth_idx(self, particle_indices, growth_indices):
        """
        Utility function to calculate the growth index of a particular force.
        For each particle index, it will check to see if it is in growth_indices.
        If not, 0 is added to an array, if yes, the index in growth_indices is added.
        Finally, the method returns the max of the accumulated array
        Parameters
        ----------
        particle_indices : list of int
            The indices of particles involved in this force
        growth_indices : list of int
            The ordered list of indices for atom position proposals
        Returns
        -------
        growth_idx : int
            The growth_idx parameter
        """
        particle_indices_set = set(particle_indices)
        growth_indices_set = set(growth_indices)
        new_atoms_in_force = particle_indices_set.intersection(growth_indices_set)
        if len(new_atoms_in_force) == 0:
            return 0
        new_atom_growth_order = [growth_indices.index(atom_idx)+1 for atom_idx in new_atoms_in_force]
        return max(new_atom_growth_order)

class NetworkXProposalOrder(object):
    """
    This is a proposal order generating object that uses just networkx and graph traversal for simplicity.
    """

    def __init__(self, topology_proposal, direction="forward"):
        """
        Create a NetworkXProposalOrder class
        Parameters
        ----------
        topology_proposal : perses.rjmc.topology_proposal.TopologyProposal
            Container class for the transformation
        direction: str, default forward
            Whether to go forward or in reverse for the proposal.
        """
        from simtk.openmm import app

        self._topology_proposal = topology_proposal
        self._direction = direction
        self._hydrogen = app.Element.getByAtomicNumber(1.0)

        # Set the direction
        if direction == "forward":
            self._destination_system = self._topology_proposal.new_system
            self._new_atoms = self._topology_proposal.unique_new_atoms
            self._destination_topology = self._topology_proposal.new_topology
            self._atoms_with_positions = self._topology_proposal.new_to_old_atom_map.keys()
        elif direction == "reverse":
            self._destination_system = self._topology_proposal.old_system
            self._new_atoms = self._topology_proposal.unique_old_atoms
            self._destination_topology = self._topology_proposal.old_topology
            self._atoms_with_positions = self._topology_proposal.old_to_new_atom_map.keys()
        else:
            raise ValueError("Direction must be either forward or reverse.")

        self._new_atom_objects = list(self._destination_topology.atoms())
        self._new_atoms_to_place = [atom for atom in self._destination_topology.atoms() if atom.index in self._new_atoms]

        self._atoms_with_positions_set = set(self._atoms_with_positions)

        self._hydrogens = []
        self._heavy = []

        # Sort the new atoms into hydrogen and heavy atoms:
        for atom in self._new_atoms_to_place:
            if atom.element == self._hydrogen:
                self._hydrogens.append(atom.index)
            else:
                self._heavy.append(atom.index)

        # Sanity check
        if len(self._hydrogens)==0 and len(self._heavy)==0:
            msg = 'NetworkXProposalOrder: No new atoms for direction {}\n'.format(direction)
            msg += str(topology_proposal)
            raise Exception(msg)

        # Choose the first of the new atoms to find the corresponding residue:
        transforming_residue = self._new_atom_objects[self._new_atoms[0]].residue

        self._residue_graph = self._residue_to_graph(transforming_residue)

    def determine_proposal_order(self):
        """
        Determine the proposal order of this system pair.
        This includes the choice of a torsion. As such, a logp is returned.

        Parameters
        ----------
        direction : str, optional
            whether to determine the forward or reverse proposal order

        Returns
        -------
        atom_torsions : list of list of int
            A list of torsions, where the first atom in the torsion is the one being proposed
        logp_torsion_choice : list
            log probability of the chosen torsions as a list of sequential atom placements
        """
        heavy_atoms_torsions, heavy_logp = self._propose_atoms_in_order(self._heavy)
        hydrogen_atoms_torsions, hydrogen_logp = self._propose_atoms_in_order(self._hydrogens)
        proposal_order = heavy_atoms_torsions + hydrogen_atoms_torsions

        if len(proposal_order) == 0:
            msg = 'NetworkXProposalOrder: proposal_order is empty\n'
            raise Exception(msg)

        #Check that no atom is placed until each atom in the corresponding torsion is in the set of atoms with positions
        _set_of_atoms_with_positions = set(self._atoms_with_positions)

        # Now iterate through the proposal_order, ensuring that each atom in the corresponding torsion list is in the _set_of_atoms_with_positions (appending to the set after each placement)
        for torsion in proposal_order:
            assert set(torsion[1:]).issubset(_set_of_atoms_with_positions), "Proposal Order Issue: a torsion atom is not position-defined"
            _set_of_atoms_with_positions.add(torsion[0])

        # Ensure lists are not ill-defined
        assert heavy_logp + hydrogen_logp != [], "logp list of log_probabilities from torsion choices is an empty list"
        assert len(heavy_logp + hydrogen_logp) == len(proposal_order), "There is a mismatch in the size of the atom torsion proposals and the associated logps"

        return proposal_order, heavy_logp + hydrogen_logp

    def _propose_atoms_in_order(self, atom_group):
        """
        Propose a group of atoms along with corresponding torsions and a total log probability for the choice
        Parameters
        ----------
        atom_group : list of int
            The atoms to propose

        Returns
        -------
        atom_torsions : list of list of int
            A list of torsions, where the atom_torsions[0] is the one being proposed
        logp : list
            The contribution to the overall proposal log probability as a list of sequential logps

        """
        import networkx as nx
        from scipy import special
        atom_torsions= []
        logp = []
        assert len(atom_group) == len(set(atom_group)), "There are duplicate atom indices in the list of atom proposal indices"
        while len(atom_group) > 0:
                #initialise an eligible_torsions_list
                eligible_torsions_list = list()

                for atom_index in atom_group:

                    # Find the shortest path up to length four from the atom in question:
                    shortest_paths = nx.algorithms.single_source_shortest_path(self._residue_graph, atom_index, cutoff=4)

                    # Loop through the destination and path of each path and append to eligible_torsions_list
                    # if destination has a position and path[1:3] is a subset of atoms with positions
                    for destination, path in shortest_paths.items():

                        # Check if the path is length 4 (a torsion) and that the destination has a position. Continue if not.
                        if len(path) != 4 or destination not in self._atoms_with_positions_set:
                            continue

                        # If the last atom is in atoms with positions, check to see if the others are also.
                        # If they are, append the torsion to the list of possible torsions to propose
                        if set(path[1:3]).issubset(self._atoms_with_positions_set):
                            eligible_torsions_list.append(path)

                assert len(eligible_torsions_list) != 0, "There is a connectivity issue; there are no torsions from which to choose"
                #now we have to randomly choose a single torsion
                ntorsions = len(eligible_torsions_list)
                random_torsion_index = np.random.choice(range(ntorsions))
                random_torsion = eligible_torsions_list[random_torsion_index]

                #append random torsion to the atom_torsions and remove source atom from the atom_group
                chosen_atom_index = random_torsion[0]
                atom_torsions.append(random_torsion)
                atom_group.remove(chosen_atom_index)

                #add atom to atoms with positions and corresponding set
                self._atoms_with_positions_set.add(chosen_atom_index)

                #add the log probability of the choice to logp
                logp.append(np.log(1./ntorsions))

        # Ensure that logp is not ill-defined
        assert len(logp) == len(atom_torsions), "There is a mismatch in the size of the atom torsion proposals and the associated logps"

        return atom_torsions, logp


    def _residue_to_graph(self, residue):
        """
        Create a NetworkX graph representing the connectivity of a residue
        Parameters
        ----------
        residue : simtk.openmm.app.Residue
            The residue to use to create the graph
        Returns
        -------
        residue_graph : nx.Graph
            A graph representation of the residue
        """
        import networkx as nx
        g = nx.Graph()

        for atom in residue.atoms():
            g.add_node(atom)

        for bond in residue.bonds():
            g.add_edge(bond[0].index, bond[1].index)

        return g

class NoTorsionError(Exception):
    def __init__(self, message):
        # Call the base class constructor with the parameters it needs
        super(NoTorsionError, self).__init__(message)<|MERGE_RESOLUTION|>--- conflicted
+++ resolved
@@ -17,11 +17,7 @@
 import logging
 logging.basicConfig(level = logging.NOTSET)
 _logger = logging.getLogger("geometry")
-<<<<<<< HEAD
 _logger.setLevel(logging.INFO)
-=======
-_logger.setLevel(logging.WARNING)
->>>>>>> a8a0cb87
 
 
 
@@ -244,12 +240,8 @@
         if not top_proposal.unique_old_atoms:
             _logger.info("logp_reverse: there are no unique old atoms; logp_proposal = 0.0.")
             #define reverse attributes
-<<<<<<< HEAD
             self.reverse_new_positions, self.reverse_rjmc_info, self.reverse_atoms_with_positions_reduced_potential, self.reverse_final_context_reduced_potential, self.reverse_neglected_angle_terms = None, None, None, None, None
-=======
-            self.reverse_new_positions, self.reverse_rjmc_info, self.reverse_atoms_with_positions_reduced_potential, self.reverse_final_context_reduced_potential, self.reverse_neglected_angle_terms = new_coordinates, None, 0.0, 0.0, []
             self.reverse_final_growth_system = None
->>>>>>> a8a0cb87
             return 0.0
 
         # Compute log proposal probability for reverse direction
