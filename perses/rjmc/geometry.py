"""
This contains the base class for the geometry engine, which proposes new positions
for each additional atom that must be added.
"""
from simtk import unit

import numpy as np
import collections
import functools

from perses.storage import NetCDFStorage, NetCDFStorageView

################################################################################
# Initialize logging
################################################################################

import logging
logging.basicConfig(level = logging.NOTSET)
_logger = logging.getLogger("geometry")
_logger.setLevel(logging.WARNING)

################################################################################
# Suppress matplotlib logging
################################################################################

mpl_logger = logging.getLogger('matplotlib')
mpl_logger.setLevel(logging.WARNING)


################################################################################
# Constants
################################################################################

LOG_ZERO = -1.0e+6
ENERGY_MISMATCH_RATIO_THRESHOLD = 1e-3

################################################################################
# Utility methods
################################################################################

def check_dimensionality(quantity, compatible_units):
    """
    Ensure that the specified quantity has units compatible with specified unit.

    Parameters
    ----------
    quantity : simtk.unit.Quantity or float
        The quantity to be checked
    compatible_units : simtk.unit.Quantity or simtk.unit.Unit or float
        Ensure ``quantity`` is either float or numpy array (if ``float`` specified) or is compatible with the specified units

    Raises
    ------
    ValueError if the specified quantity does not have the appropriate dimensionality or type

    Returns
    -------
    is_compatible : bool
        Returns True if dimensionality is as requested

    """
    if unit.is_quantity(compatible_units) or unit.is_unit(compatible_units):
        from simtk.unit.quantity import is_dimensionless
        if not is_dimensionless(quantity / compatible_units):
            raise ValueError('{} does not have units compatible with expected {}'.format(quantity, compatible_units))
    elif compatible_units == float:
        if not (isinstance(quantity, float) or isinstance(quantity, np.ndarray)):
            raise ValueError("'{}' expected to be a float, but was instead {}".format(quantity, type(quantity)))
    else:
        raise ValueError("Don't know how to handle compatible_units of {}".format(compatible_units))

    # Units are compatible if they pass this point
    return True

class GeometryEngine(object):
    """
    This is the base class for the geometry engine.

    Arguments
    ---------
    metadata : dict
        GeometryEngine-related metadata as a dict
    """

    def __init__(self, metadata=None, storage=None):
        # TODO: Either this base constructor should be called by subclasses, or we should remove its arguments.
        pass

    def propose(self, top_proposal, current_positions, beta):
        """
        Make a geometry proposal for the appropriate atoms.

        Arguments
        ----------
        top_proposal : TopologyProposal object
            Object containing the relevant results of a topology proposal
        beta : float
            The inverse temperature

        Returns
        -------
        new_positions : [n, 3] ndarray
            The new positions of the system
        """
        return np.array([0.0,0.0,0.0])

    def logp_reverse(self, top_proposal, new_coordinates, old_coordinates, beta):
        """
        Calculate the logp for the given geometry proposal

        Arguments
        ----------
        top_proposal : TopologyProposal object
            Object containing the relevant results of a topology proposal
        new_coordinates : [n, 3] np.ndarray
            The coordinates of the system after the proposal
        old_coordiantes : [n, 3] np.ndarray
            The coordinates of the system before the proposal
        direction : str, either 'forward' or 'reverse'
            whether the transformation is for the forward NCMC move or the reverse
        beta : float
            The inverse temperature

        Returns
        -------
        logp : float
            The log probability of the proposal for the given transformation
        """
        return 0.0


class FFAllAngleGeometryEngine(GeometryEngine):
    """
    This is an implementation of GeometryEngine which uses all valence terms and OpenMM

    Parameters
    ----------
    use_sterics : bool, optional, default=False
        If True, sterics will be used in proposals to minimize clashes.
        This may significantly slow down the simulation, however.
    neglect_angles : bool, optional, default = True
        whether to ignore and report on theta angle potentials that add variance to the work

    """
    def __init__(self, metadata=None, use_sterics=False, n_bond_divisions=1000, n_angle_divisions=180, n_torsion_divisions=360, verbose=True, storage=None, bond_softening_constant=1.0, angle_softening_constant=1.0, neglect_angles = True):
        self._metadata = metadata
        self.write_proposal_pdb = False # if True, will write PDB for sequential atom placements
        self.pdb_filename_prefix = 'geometry-proposal' # PDB file prefix for writing sequential atom placements
        self.nproposed = 0 # number of times self.propose() has been called
        self.verbose = verbose
        self.use_sterics = use_sterics
        if self.use_sterics: #not currently supported
            raise Exception("steric contributions are not currently supported.")

        self._n_bond_divisions = n_bond_divisions
        self._n_angle_divisions = n_angle_divisions
        self._n_torsion_divisions = n_torsion_divisions
        self._bond_softening_constant = bond_softening_constant
        self._angle_softening_constant = angle_softening_constant
        if storage:
            self._storage = NetCDFStorageView(modname="GeometryEngine", storage=storage)
        else:
            self._storage = None
        self.neglect_angles = neglect_angles

    def propose(self, top_proposal, current_positions, beta):
        """
        Make a geometry proposal for the appropriate atoms.

        Arguments
        ----------
        top_proposal : TopologyProposal object
            Object containing the relevant results of a topology proposal
        current_positions : simtk.unit.Quantity with shape (n_atoms, 3) with units compatible with nanometers
            The current positions
        beta : simtk.unit.Quantity with units compatible with 1/(kilojoules_per_mole)
            The inverse thermal energy

        Returns
        -------
        new_positions : [n, 3] ndarray
            The new positions of the system
        logp_proposal : float
            The log probability of the forward-only proposal
        """
        _logger.info("propose: performing forward proposal")
        # Ensure positions have units compatible with nanometers
        check_dimensionality(current_positions, unit.nanometers)
        check_dimensionality(beta, unit.kilojoules_per_mole**(-1))

        # TODO: Change this to use md_unit_system instead of hard-coding nanometers
        if not top_proposal.unique_new_atoms:
            _logger.info("propose: there are no unique new atoms; logp_proposal = 0.0.")
            # If there are no unique new atoms, return new positions in correct order for new topology object and log probability of zero
            # TODO: Carefully check this
            import parmed
            structure = parmed.openmm.load_topology(top_proposal.old_topology, top_proposal._old_system)
            atoms_with_positions = [ structure.atoms[atom_idx] for atom_idx in top_proposal.new_to_old_atom_map.keys() ]
            new_positions = self._copy_positions(atoms_with_positions, top_proposal, current_positions)
            logp_proposal, rjmc_info, atoms_with_positions_reduced_potential, final_context_reduced_potential, neglected_angle_terms = 0.0, None, None, None, None
        else:
            _logger.info("propose: unique new atoms detected; proceeding to _logp_propose...")
            logp_proposal, new_positions, rjmc_info, atoms_with_positions_reduced_potential, final_context_reduced_potential, neglected_angle_terms = self._logp_propose(top_proposal, current_positions, beta, direction='forward')
            self.nproposed += 1

        check_dimensionality(new_positions, unit.nanometers)
        check_dimensionality(logp_proposal, float)

        #define forward attributes
        self.forward_rjmc_info = rjmc_info
        self.forward_atoms_with_positions_reduced_potential, self.forward_final_context_reduced_potential = atoms_with_positions_reduced_potential, final_context_reduced_potential
        self.forward_neglected_angle_terms = neglected_angle_terms

        return new_positions, logp_proposal


    def logp_reverse(self, top_proposal, new_coordinates, old_coordinates, beta):
        """
        Calculate the logp for the given geometry proposal

        Arguments
        ----------
        top_proposal : TopologyProposal object
            Object containing the relevant results of a topology proposal
        new_coordinates : simtk.unit.Quantity with shape (n_atoms, 3) with units compatible with nanometers
            The coordinates of the system after the proposal
        old_coordiantes : simtk.unit.Quantity with shape (n_atoms, 3) with units compatible with nanometers
            The coordinates of the system before the proposal
        beta : simtk.unit.Quantity with units compatible with 1/(kilojoules_per_mole)
            The inverse thermal energy

        Returns
        -------
        logp : float
            The log probability of the proposal for the given transformation
        """
        _logger.info("logp_reverse: performing reverse proposal")
        check_dimensionality(new_coordinates, unit.nanometers)
        check_dimensionality(old_coordinates, unit.nanometers)
        check_dimensionality(beta, unit.kilojoules_per_mole**(-1))

        # If there are no unique old atoms, the log probability is zero.
        if not top_proposal.unique_old_atoms:
            _logger.info("logp_reverse: there are no unique old atoms; logp_proposal = 0.0.")
            #define reverse attributes
            self.reverse_new_positions, self.reverse_rjmc_info, self.reverse_atoms_with_positions_reduced_potential, self.reverse_final_context_reduced_potential, self.reverse_neglected_angle_terrm = None, None, None, None, None
            return 0.0

        # Compute log proposal probability for reverse direction
        _logger.info("logp_reverse: unique new atoms detected; proceeding to _logp_propose...")
        logp_proposal, new_positions, rjmc_info, atoms_with_positions_reduced_potential, final_context_reduced_potential, neglected_angle_terms = self._logp_propose(top_proposal, old_coordinates, beta, new_positions=new_coordinates, direction='reverse')
        self.reverse_new_positions, self.reverse_rjmc_info = new_positions, rjmc_info
        self.reverse_atoms_with_positions_reduced_potential, self.reverse_final_context_reduced_potential = atoms_with_positions_reduced_potential, final_context_reduced_potential
        self.reverse_neglected_angle_terms = neglected_angle_terms
        check_dimensionality(logp_proposal, float)
        return logp_proposal

    def _write_partial_pdb(self, pdbfile, topology, positions, atoms_with_positions, model_index):
        """
        Write the subset of the molecule for which positions are defined.

        Parameters
        ----------
        pdbfile : file-like object
            The open file-like object for the PDB file being written
        topology : simtk.openmm.Topology
            The OpenMM Topology object
        positions : simtk.unit.Quantity of shape (n_atoms, 3) with units compatible with nanometers
            The positions
        atoms_with_positions : list of parmed.Atom
            parmed Atom objects for which positions have been defined
        model_index : int
            The MODEL index for the PDB file to use

        """
        check_dimensionality(positions, unit.nanometers)

        from simtk.openmm.app import Modeller
        modeller = Modeller(topology, positions)
        atom_indices_with_positions = [ atom.idx for atom in atoms_with_positions ]
        atoms_to_delete = [ atom for atom in modeller.topology.atoms() if (atom.index not in atom_indices_with_positions) ]
        modeller.delete(atoms_to_delete)

        pdbfile.write('MODEL %5d\n' % model_index)
        from simtk.openmm.app import PDBFile
        PDBFile.writeFile(modeller.topology, modeller.positions, file=pdbfile)
        pdbfile.flush()
        pdbfile.write('ENDMDL\n')

    def _logp_propose(self, top_proposal, old_positions, beta, new_positions=None, direction='forward'):
        """
        This is an INTERNAL function that handles both the proposal and the logp calculation,
        to reduce code duplication. Whether it proposes or just calculates a logp is based on
        the direction option. Note that with respect to "new" and "old" terms, "new" will always
        mean the direction we are proposing (even in the reverse case), so that for a reverse proposal,
        this function will still take the new coordinates as new_coordinates

        Parameters
        ----------
        top_proposal : topology_proposal.TopologyProposal object
            topology proposal containing the relevant information
        old_positions : simtk.unit.Quantity with shape (n_atoms, 3) with units compatible with nanometers
            The coordinates of the system before the proposal
        beta : simtk.unit.Quantity with units compatible with 1/(kilojoules_per_mole)
            The inverse thermal energy
        new_positions : simtk.unit.Quantity with shape (n_atoms, 3) with units compatible with nanometers, optional, default=None
            The coordinates of the system after the proposal, or None for forward proposals
        direction : str
            Whether to make a proposal ('forward') or just calculate logp ('reverse')

        Returns
        -------
        logp_proposal : float
            the logp of the proposal
        new_positions : simtk.unit.Quantity with shape (n_atoms, 3) with units compatible with nanometers
            The new positions (same as input if direction='reverse')
        rjmc_info: list
            List of proposal information, of form [atom.idx, u_r, u_theta, r, theta, phi, logp_r, logp_theta, logp_phi, np.log(detJ), added_energy, proposal_prob]
        atoms_with_positions_reduced_potential : float
            energy of core atom configuration (i.e. before any proposal is made).
        final_context_reduced_potential : float
            enery of final system (corrected for valence-only and whether angles are neglected).  In reverse regime, this is the old system.
        neglected_angle_terms : list of ints
            list of indices corresponding to the angle terms in the corresponding system that are neglected (i.e. which are to be
            placed into the lambda perturbation scheme)
        """
        _logger.info("Conducting forward proposal...")
        import copy
        from perses.tests.utils import compute_potential_components
        # Ensure all parameters have the expected units
        check_dimensionality(old_positions, unit.angstroms)
        if new_positions is not None:
            check_dimensionality(new_positions, unit.angstroms)

        # Determine order in which atoms (and the torsions they are involved in) will be proposed
        _logger.info("Computing proposal order with NetworkX...")
        proposal_order_tool = NetworkXProposalOrder(top_proposal, direction=direction)
        torsion_proposal_order, logp_choice = proposal_order_tool.determine_proposal_order()
        atom_proposal_order = [ torsion[0] for torsion in torsion_proposal_order ]
        _logger.info(f"number of atoms to be placed: {len(atom_proposal_order)}")
        _logger.info(f"Atom index proposal order is {atom_proposal_order}")

        growth_parameter_name = 'growth_stage'
        if direction=="forward":
            _logger.info("direction of proposal is forward; creating atoms_with_positions and new positions from old system/topology...")
            # Find and copy known positions to match new topology
            import parmed
            structure = parmed.openmm.load_topology(top_proposal.new_topology, top_proposal.new_system)
            atoms_with_positions = [structure.atoms[atom_idx] for atom_idx in top_proposal.new_to_old_atom_map.keys()]
            new_positions = self._copy_positions(atoms_with_positions, top_proposal, old_positions)

            # Create modified System object
            _logger.info("creating growth system...")
            growth_system_generator = GeometrySystemGenerator(top_proposal.new_system, torsion_proposal_order, global_parameter_name=growth_parameter_name, reference_topology=top_proposal.new_topology, use_sterics=self.use_sterics, neglect_angles = self.neglect_angles)
            growth_system = growth_system_generator.get_modified_system()

        elif direction=='reverse':
            _logger.info("direction of proposal is reverse; creating atoms_with_positions from old system/topology")
            if new_positions is None:
                raise ValueError("For reverse proposals, new_positions must not be none.")

            # Find and copy known positions to match old topology
            import parmed
            structure = parmed.openmm.load_topology(top_proposal.old_topology, top_proposal.old_system)
            atoms_with_positions = [structure.atoms[atom_idx] for atom_idx in top_proposal.old_to_new_atom_map.keys()]

            # Create modified System object
            _logger.info("creating growth system...")
            growth_system_generator = GeometrySystemGenerator(top_proposal.old_system, torsion_proposal_order, global_parameter_name=growth_parameter_name, reference_topology=top_proposal.old_topology, use_sterics=self.use_sterics, neglect_angles = self.neglect_angles)
            growth_system = growth_system_generator.get_modified_system()
        else:
            raise ValueError("Parameter 'direction' must be forward or reverse")

        # Define a system for the core atoms before new atoms are placed
        atoms_with_positions_system = growth_system_generator._atoms_with_positions_system

        # Get the angle terms that are neglected from the growth system
        neglected_angle_terms = growth_system_generator.neglected_angle_terms
        _logger.info(f"neglected angle terms include {neglected_angle_terms}")

        # Rename the logp_choice from the NetworkXProposalOrder for the purpose of adding logPs in the growth stage
        logp_proposal = np.sum(np.array(logp_choice))
        _logger.info(f"log probability choice of torsions and atom order: {logp_proposal}")

        if self._storage:
            self._storage.write_object("{}_proposal_order".format(direction), proposal_order_tool, iteration=self.nproposed)

        if self.use_sterics:
            platform_name = 'CPU' # faster when sterics are in use
        else:
            platform_name = 'Reference' # faster when only valence terms are in use

        # Create an OpenMM context
        from simtk import openmm
        _logger.info("creating platform, integrators, and contexts; setting growth parameter")
        platform = openmm.Platform.getPlatformByName(platform_name)
        integrator = openmm.VerletIntegrator(1*unit.femtoseconds)
        atoms_with_positions_system_integrator = openmm.VerletIntegrator(1*unit.femtoseconds)
        final_system_integrator = openmm.VerletIntegrator(1*unit.femtoseconds)
        context = openmm.Context(growth_system, integrator, platform)
        growth_system_generator.set_growth_parameter_index(len(atom_proposal_order)+1, context)
        growth_parameter_value = 1 # Initialize the growth_parameter value before the atom placement loop

        # In the forward direction, atoms_with_positions_system considers the atoms_with_positions
        # In the reverse direction, atoms_with_positions_system considers the old_positions of atoms in the
        atoms_with_positions_context = openmm.Context(atoms_with_positions_system, atoms_with_positions_system_integrator, platform)
        if direction == 'forward':
            _logger.info("setting atoms_with_positions context new positions")
            atoms_with_positions_context.setPositions(new_positions)
        else:
            _logger.info("setting atoms_with_positions context old positions")
            atoms_with_positions_context.setPositions(old_positions)

        #Print the energy of the system before unique_new/old atoms are placed...
        state = atoms_with_positions_context.getState(getEnergy=True)
        atoms_with_positions_reduced_potential = beta*state.getPotentialEnergy()
        atoms_with_positions_reduced_potential_components = [(force, energy*beta) for force, energy in compute_potential_components(atoms_with_positions_context)]

        # Place each atom in predetermined order
        _logger.info("There are {} new atoms".format(len(atom_proposal_order)))

        rjmc_info = list()
        energy_logger = [] #for bookkeeping per_atom energy reduced potentials

        for torsion_atom_indices, proposal_prob in zip(torsion_proposal_order, logp_choice):

            _logger.info(f"Proposing torsion {torsion_atom_indices} with proposal probability {proposal_prob}")

            # Get parmed Structure Atom objects associated with torsion
            atom, bond_atom, angle_atom, torsion_atom = [ structure.atoms[index] for index in torsion_atom_indices ]

            # Activate the new atom interactions
            growth_system_generator.set_growth_parameter_index(growth_parameter_value, context=context)

            # Get internal coordinates if direction is reverse
            if direction == 'reverse':
                atom_coords, bond_coords, angle_coords, torsion_coords = [ old_positions[index] for index in torsion_atom_indices ]
                internal_coordinates, detJ = self._cartesian_to_internal(atom_coords, bond_coords, angle_coords, torsion_coords)
                # Extract dimensionless internal coordinates
                r, theta, phi = internal_coordinates[0], internal_coordinates[1], internal_coordinates[2] # dimensionless
                _logger.info(f"\treverse proposal: r = {r}; theta = {theta}; phi = {phi}")

            bond = self._get_relevant_bond(atom, bond_atom)

            if bond is not None:
                if direction == 'forward':
                    r = self._propose_bond(bond, beta, self._n_bond_divisions)
                    _logger.info(f"\tproposing forward bond of {r}.")

                logp_r = self._bond_logp(r, bond, beta, self._n_bond_divisions)
                _logger.info(f"\tlogp_r = {logp_r}.")

                # Retrieve relevant quantities for valence bond and compute u_r
                r0, k = bond.type.req, bond.type.k * self._bond_softening_constant
                sigma_r = unit.sqrt((1.0/(beta*k)))
                r0, k, sigma_r = r0.value_in_unit_system(unit.md_unit_system), k.value_in_unit_system(unit.md_unit_system), sigma_r.value_in_unit_system(unit.md_unit_system)
                u_r = 0.5*((r - r0)/sigma_r)**2
                _logger.info(f"\treduced r potential = {u_r}.")
            else:
                if direction == 'forward':
                    constraint = self._get_bond_constraint(atom, bond_atom, top_proposal.new_system)
                    if constraint is None:
                        raise ValueError("Structure contains a topological bond [%s - %s] with no constraint or bond information." % (str(atom), str(bond_atom)))

                    r = constraint.value_in_unit_system(unit.md_unit_system) #set bond length to exactly constraint
                    _logger.info(f"\tproposing forward constrained bond of {r} with log probability of 0.0 and implied u_r of 0.0.")
                logp_r = 0.0
                u_r = 0.0

            # Propose an angle and calculate its log probability
            angle = self._get_relevant_angle(atom, bond_atom, angle_atom)
            if direction=='forward':
                theta = self._propose_angle(angle, beta, self._n_angle_divisions)
                _logger.info(f"\tproposing forward angle of {theta}.")

            logp_theta = self._angle_logp(theta, angle, beta, self._n_angle_divisions)
            _logger.info(f"\t logp_theta = {logp_theta}.")

            # Retrieve relevant quantities for valence angle and compute u_theta
            theta0, k = angle.type.theteq, angle.type.k * self._angle_softening_constant
            sigma_theta = unit.sqrt(1.0/(beta * k))
            theta0, k, sigma_theta = theta0.value_in_unit_system(unit.md_unit_system), k.value_in_unit_system(unit.md_unit_system), sigma_theta.value_in_unit_system(unit.md_unit_system)
            u_theta = 0.5*((theta - theta0)/sigma_theta)**2
            _logger.info(f"\treduced angle potential = {u_theta}.")

            # Propose a torsion angle and calcualate its log probability
            if direction=='forward':
                # Note that (r, theta) are dimensionless here
                phi, logp_phi = self._propose_torsion(context, torsion_atom_indices, new_positions, r, theta, beta, self._n_torsion_divisions)
                xyz, detJ = self._internal_to_cartesian(new_positions[bond_atom.idx], new_positions[angle_atom.idx], new_positions[torsion_atom.idx], r, theta, phi)
                new_positions[atom.idx] = xyz
                _logger.info(f"\tproposing forward torsion of {phi}.")
            else:
                old_positions_for_torsion = copy.deepcopy(old_positions)
                # Note that (r, theta, phi) are dimensionless here
<<<<<<< HEAD
                logp_phi = self._torsion_logp(context, torsion_atom_indices, old_positions_for_torsion, r, theta, phi, beta, self._n_torsion_divisions)

            #we have to offset the potential by u(r) and u(theta)
            # Retrieve relevant quantities for valence bond
            r0, k = bond.type.req, bond.type.k * self._bond_softening_constant
            sigma_r = unit.sqrt((1.0/(beta*k)))
            r0, k, sigma_r = r0.value_in_unit_system(unit.md_unit_system), k.value_in_unit_system(unit.md_unit_system), sigma_r.value_in_unit_system(unit.md_unit_system)
            u_r = 0.5*((r - r0)/sigma_r)**2

            # Retrieve relevant quantities for valence angle
            theta0, k = angle.type.theteq, angle.type.k * self._angle_softening_constant
            sigma_theta = unit.sqrt(1.0/(beta * k))
            theta0, k, sigma_theta = theta0.value_in_unit_system(unit.md_unit_system), k.value_in_unit_system(unit.md_unit_system), sigma_theta.value_in_unit_system(unit.md_unit_system)
            u_theta = 0.5*((theta - theta0)/sigma_theta)**2
=======
                logp_phi = self._torsion_logp(context, torsion_atom_indices, old_positions_for_torsion, r, theta, phi, beta, self._n_torsion_divisions, bond, angle)
            _logger.info(f"\tlogp_phi = {logp_phi}")
>>>>>>> 07f4607c

            # Compute potential energy
            if direction == 'forward':
                context.setPositions(new_positions)
            else:
                context.setPositions(old_positions)

            state = context.getState(getEnergy=True)
            reduced_potential_energy = beta*state.getPotentialEnergy()
            _logger.info(f"\taccumulated growth context reduced energy = {reduced_potential_energy}")

            #Compute change in energy from previous reduced potential
            if growth_parameter_value == 1: # then there is no previous reduced potential so u_phi is simply reduced_potential_energy - u_r - u_theta
                added_energy = reduced_potential_energy
            else:
                previous_reduced_potential_energy = energy_logger[-1]
                added_energy = reduced_potential_energy - previous_reduced_potential_energy
            _logger.info(f"growth index {growth_parameter_value} added reduced energy = {added_energy}.")

            atom_placement_dict = {'atom_index': atom.idx,
                                   'u_r': u_r,
                                   'u_theta' : u_theta,
                                   'r': r,
                                   'theta': theta,
                                   'phi': phi,
                                   'logp_r': logp_r,
                                   'logp_theta': logp_theta,
                                   'logp_phi': logp_phi,
                                   'log_detJ': np.log(detJ),
                                   'added_energy': added_energy,
                                   'proposal_prob': proposal_prob}
            rjmc_info.append(atom_placement_dict)

            logp_proposal += logp_r + logp_theta + logp_phi - np.log(detJ) # TODO: Check sign of detJ
            growth_parameter_value += 1
            energy_logger.append(reduced_potential_energy)
            # DEBUG: Write PDB file for placed atoms
            atoms_with_positions.append(atom)
            _logger.info(f"\tatom placed, rjmc_info list updated, and growth_parameter_value incremented.")

        # assert that the energy of the new positions is ~= atoms_with_positions_reduced_potential + reduced_potential_energy
        # The final context is treated in the same way as the atoms_with_positions_context
        if direction == 'forward': #if the direction is forward, the final system for comparison is top_proposal's new system
            if not self.use_sterics:
                final_system = self._define_no_nb_system(top_proposal._new_system, neglected_angle_terms)
                _logger.info(f"forward final system (new system) defined with {len(neglected_angle_terms)} neglected angles.")
            else:
                final_system = copy.deepcopy(top_proposal._new_system)
                _logger.info("forward final system (new system) defined with nonbonded interactions.")
            final_context = openmm.Context(final_system, final_system_integrator, platform)
            final_context.setPositions(new_positions)
        else: #otherwise (i.e. if the direction is reverse) the final system target is top_proposal's old system
            if not self.use_sterics:
                final_system = self._define_no_nb_system(top_proposal._old_system, neglected_angle_terms)
                _logger.info(f"reverse final system (old system) defined with {len(neglected_angle_terms)} neglected angles.")
            else:
                final_system = copy.deepcopy(top_proposal._old_system)
                _logger.info("reverse final system (old system) defined with nonbonded interactions.")
            final_context = openmm.Context(final_system, final_system_integrator, platform)
            final_context.setPositions(old_positions)

        state = final_context.getState(getEnergy=True)
        final_context_reduced_potential = beta*state.getPotentialEnergy()
        final_context_components = [(force, energy*beta) for force, energy in compute_potential_components(final_context)]
        atoms_with_positions_reduced_potential_components = [(force, energy*beta) for force, energy in compute_potential_components(atoms_with_positions_context)]
        _logger.info(f"reduced potential components before atom placement:")
        for item in atoms_with_positions_reduced_potential_components:
            _logger.info(f"\t{item[0]}: {item[1]}")
        _logger.info(f"reduced energy before atom placement: {atoms_with_positions_reduced_potential}")

        _logger.info(f"reduced potential of final system:")
        for item in final_context_components:
            _logger.info(f"\t{item[0]}: {item[1]}")
        _logger.info(f"final reduced energy {final_context_reduced_potential}")

        _logger.info(f"reduced potential components added:")
        added_energy_components = [(force, energy*beta) for force, energy in compute_potential_components(context)]
        for item in added_energy_components:
            _logger.info(f"\t{item[0]}: {item[1]}")
        _logger.info(f"total reduced energy added from growth system: {reduced_potential_energy}")

        _logger.info(f"sum of energies: {atoms_with_positions_reduced_potential + reduced_potential_energy}")
        _logger.info(f"magnitude of difference in the energies: {abs(final_context_reduced_potential - atoms_with_positions_reduced_potential - reduced_potential_energy)}")

        energy_mismatch_ratio = (atoms_with_positions_reduced_potential + reduced_potential_energy) / (final_context_reduced_potential)
        assert (energy_mismatch_ratio < ENERGY_MISMATCH_RATIO_THRESHOLD + 1) and (energy_mismatch_ratio > 1 - ENERGY_MISMATCH_RATIO_THRESHOLD)  , f"The ratio of the calculated final energy to the true final energy is {energy_mismatch_ratio}"

        # Final log proposal:
        _logger.info("Final logp_proposal: {}".format(logp_proposal))
        # Clean up OpenMM Context since garbage collector is sometimes slow
        del context; del atoms_with_positions_context; del final_context
        del integrator; del atoms_with_positions_system_integrator; del final_system_integrator

        check_dimensionality(logp_proposal, float)
        check_dimensionality(new_positions, unit.nanometers)

        return logp_proposal, new_positions, rjmc_info, atoms_with_positions_reduced_potential, final_context_reduced_potential, neglected_angle_terms

    def _define_no_nb_system(self, system, neglected_angle_terms):
        """
        This is a quick internal function to generate a final system for an assertion comparison with the energy added in the geometry proposal to the final
        energy.  Specifically, this function generates a final system (neglecting nonbonded interactions and specified valence terms)

        Parameters
        ----------
        system : openmm.app.System object
            system of the target (from the topology proposal), which should include all valence, steric, and electrostatic terms
        neglected_angle_terms : list of ints
            list of HarmonicAngleForce indices corresponding to the neglected terms

        Returns
        -------
        final_system : openmm.app.System object
            final system for energy comparison

        """
        import copy
        from simtk import openmm, unit
        no_nb_system = copy.deepcopy(system)
        _logger.info("\tbeginning construction of no_nonbonded final system...")

        num_forces = no_nb_system.getNumForces()
        for index in reversed(range(num_forces)):
            force = no_nb_system.getForce(index)
            if force.__class__.__name__ == 'NonbondedForce' or force.__class__.__name__ == 'MonteCarloBarostat':
                no_nb_system.removeForce(index)
            elif force.__class__.__name__ == 'HarmonicAngleForce':
                num_angles = force.getNumAngles()
                for angle_idx in neglected_angle_terms:
                    p1, p2, p3, theta0, K = force.getAngleParameters(angle_idx)
                    force.setAngleParameters(angle_idx, p1, p2, p3, theta0, unit.Quantity(value=0.0, unit=unit.kilojoule/(unit.mole*unit.radian**2)))

        forces = no_nb_system.getForces()
        _logger.info(f"\tfinal no-nonbonded final system forces {[force.__class__.__name__ for force in list(no_nb_system.getForces())]}")
        #bonds
        bond_forces = no_nb_system.getForce(0)
        _logger.info(f"\tthere are {bond_forces.getNumBonds()} bond forces in the no-nonbonded final system")

        #angles
        angle_forces = no_nb_system.getForce(1)
        _logger.info(f"\tthere are {angle_forces.getNumAngles()} angle forces in the no-nonbonded final system")

        #torsions
        torsion_forces = no_nb_system.getForce(2)
        _logger.info(f"\tthere are {torsion_forces.getNumTorsions()} torsion forces in the no-nonbonded final system")


        return no_nb_system

    def _copy_positions(self, atoms_with_positions, top_proposal, current_positions):
        """
        Copy the current positions to an array that will also hold new positions
        Parameters
        ----------
        atoms_with_positions : list of parmed.Atom
            parmed Atom objects denoting atoms that currently have positions
        top_proposal : topology_proposal.TopologyProposal
            topology proposal object
        current_positions : simtk.unit.Quantity with shape (n_atoms, 3) with units compatible with nanometers
            Positions of the current system

        Returns
        -------
        new_positions : simtk.unit.Quantity with shape (n_atoms, 3) with units compatible with nanometers
            New positions for new topology object with known positions filled in
        """
        check_dimensionality(current_positions, unit.nanometers)

        # Create new positions
        new_shape = [top_proposal.n_atoms_new, 3]
        # Workaround for CustomAngleForce NaNs: Create random non-zero positions for new atoms.
        new_positions = unit.Quantity(np.random.random(new_shape), unit=unit.nanometers)

        # Copy positions for atoms that have them defined
        for atom in atoms_with_positions:
            old_index = top_proposal.new_to_old_atom_map[atom.idx]
            new_positions[atom.idx] = current_positions[old_index]

        check_dimensionality(new_positions, unit.nanometers)
        return new_positions

    def _get_relevant_bond(self, atom1, atom2):
        """
        Get parmaeters defining the bond connecting two atoms

        Parameters
        ----------
        atom1 : parmed.Atom
             One of the atoms in the bond
        atom2 : parmed.Atom object
             The other atom in the bond

        Returns
        -------
        bond : parmed.Bond with units modified to simtk.unit.Quantity
            Bond connecting the two atoms, or None if constrained or no bond term exists.
            Parameters representing unit-bearing quantities have been converted to simtk.unit.Quantity with units attached.
        """
        bonds_1 = set(atom1.bonds)
        bonds_2 = set(atom2.bonds)
        relevant_bond_set = bonds_1.intersection(bonds_2)
        relevant_bond = relevant_bond_set.pop()
        if relevant_bond.type is None:
            return None
        relevant_bond_with_units = self._add_bond_units(relevant_bond)

        check_dimensionality(relevant_bond_with_units.type.req, unit.nanometers)
        check_dimensionality(relevant_bond_with_units.type.k, unit.kilojoules_per_mole/unit.nanometers**2)
        return relevant_bond_with_units

    def _get_bond_constraint(self, atom1, atom2, system):
        """
        Get constraint parameters corresponding to the bond between the given atoms

        Parameters
        ----------
        atom1 : parmed.Atom
           The first atom of the constrained bond
        atom2 : parmed.Atom
           The second atom of the constrained bond
        system : openmm.System
           The system containing the constraint

        Returns
        -------
        constraint : simtk.unit.Quantity or None
            If a constraint is defined between the two atoms, the length is returned; otherwise None
        """
        # TODO: This algorithm is incredibly inefficient.
        # Instead, generate a dictionary lookup of constrained distances.

        atom_indices = set([atom1.idx, atom2.idx])
        n_constraints = system.getNumConstraints()
        constraint = None
        for i in range(n_constraints):
            p1, p2, length = system.getConstraintParameters(i)
            constraint_atoms = set([p1, p2])
            if len(constraint_atoms.intersection(atom_indices))==2:
                constraint = length

        if constraint is not None:
            check_dimensionality(constraint, unit.nanometers)
        return constraint

    def _get_relevant_angle(self, atom1, atom2, atom3):
        """
        Get the angle containing the 3 given atoms

        Parameters
        ----------
        atom1 : parmed.Atom
            The first atom defining the angle
        atom2 : parmed.Atom
            The second atom defining the angle
        atom3 : parmed.Atom
            The third atom in the angle

        Returns
        -------
        relevant_angle_with_units : parmed.Angle with parmeters modified to be simtk.unit.Quantity
            Angle connecting the three atoms
            Parameters representing unit-bearing quantities have been converted to simtk.unit.Quantity with units attached.
        """
        atom1_angles = set(atom1.angles)
        atom2_angles = set(atom2.angles)
        atom3_angles = set(atom3.angles)
        relevant_angle_set = atom1_angles.intersection(atom2_angles, atom3_angles)

        # DEBUG
        if len(relevant_angle_set) == 0:
            print('atom1_angles:')
            print(atom1_angles)
            print('atom2_angles:')
            print(atom2_angles)
            print('atom3_angles:')
            print(atom3_angles)
            raise Exception('Atoms %s-%s-%s do not share a parmed Angle term' % (atom1, atom2, atom3))

        relevant_angle = relevant_angle_set.pop()
        if type(relevant_angle.type.k) != unit.Quantity:
            relevant_angle_with_units = self._add_angle_units(relevant_angle)
        else:
            relevant_angle_with_units = relevant_angle

        check_dimensionality(relevant_angle.type.theteq, unit.radians)
        check_dimensionality(relevant_angle.type.k, unit.kilojoules_per_mole/unit.radians**2)
        return relevant_angle_with_units

    def _add_bond_units(self, bond):
        """
        Attach units to a parmed harmonic bond

        Parameters
        ----------
        bond : parmed.Bond
            The bond object whose paramters will be converted to unit-bearing quantities

        Returns
        -------
        bond : parmed.Bond with units modified to simtk.unit.Quantity
            The same modified Bond object that was passed in
            Parameters representing unit-bearing quantities have been converted to simtk.unit.Quantity with units attached.

        """
        # TODO: Shouldn't we be making a deep copy?

        # If already promoted to unit-bearing quantities, return the object
        if type(bond.type.k)==unit.Quantity:
            return bond
        # Add parmed units
        # TODO: Get rid of this, and just operate on the OpenMM System instead
        bond.type.req = unit.Quantity(bond.type.req, unit=unit.angstrom)
        bond.type.k = unit.Quantity(2.0*bond.type.k, unit=unit.kilocalorie_per_mole/unit.angstrom**2)
        return bond

    def _add_angle_units(self, angle):
        """
        Attach units to parmed harmonic angle

        Parameters
        ----------
        angle : parmed.Angle
            The angle object whose paramters will be converted to unit-bearing quantities

        Returns
        -------
        angle : parmed.Angle with units modified to simtk.unit.Quantity
            The same modified Angle object that was passed in
            Parameters representing unit-bearing quantities have been converted to simtk.unit.Quantity with units attached.

        """
        # TODO: Shouldn't we be making a deep copy?

        # If already promoted to unit-bearing quantities, return the object
        if type(angle.type.k)==unit.Quantity:
            return angle
        # Add parmed units
        # TODO: Get rid of this, and just operate on the OpenMM System instead
        angle.type.theteq = unit.Quantity(angle.type.theteq, unit=unit.degree)
        angle.type.k = unit.Quantity(2.0*angle.type.k, unit=unit.kilocalorie_per_mole/unit.radian**2)
        return angle

    def _add_torsion_units(self, torsion):
        """
        Add the correct units to a torsion

        Parameters
        ----------
        torsion : parmed.Torsion
            The angle object whose paramters will be converted to unit-bearing quantities

        Returns
        -------
        torsion : parmed.Torsion with units modified to simtk.unit.Quantity
            The same modified Torsion object that was passed in
            Parameters representing unit-bearing quantities have been converted to simtk.unit.Quantity with units attached.

        """
        # TODO: Shouldn't we be making a deep copy?

        # If already promoted to unit-bearing quantities, return the object
        if type(torsion.type.phi_k) == unit.Quantity:
            return torsion
        # Add parmed units
        # TODO: Get rid of this, and just operate on the OpenMM System instead
        torsion.type.phi_k = unit.Quantity(torsion.type.phi_k, unit=unit.kilocalorie_per_mole)
        torsion.type.phase = unit.Quantity(torsion.type.phase, unit=unit.degree)
        return torsion

    def _rotation_matrix(self, axis, angle):
        """
        Compute a rotation matrix about the origin given a coordinate axis and an angle.

        Parameters
        ----------
        axis : ndarray of shape (3,) without units
            The axis about which rotation should occur
        angle : float (implicitly in radians)
            The angle of rotation about the axis

        Returns
        -------
        rotation_matrix : ndarray of shape (3,3) without units
            The 3x3 rotation matrix
        """
        axis = axis/np.linalg.norm(axis)
        axis_squared = np.square(axis)
        cos_angle = np.cos(angle)
        sin_angle = np.sin(angle)
        rot_matrix_row_one = np.array([cos_angle+axis_squared[0]*(1-cos_angle),
                                       axis[0]*axis[1]*(1-cos_angle) - axis[2]*sin_angle,
                                       axis[0]*axis[2]*(1-cos_angle)+axis[1]*sin_angle])

        rot_matrix_row_two = np.array([axis[1]*axis[0]*(1-cos_angle)+axis[2]*sin_angle,
                                      cos_angle+axis_squared[1]*(1-cos_angle),
                                      axis[1]*axis[2]*(1-cos_angle) - axis[0]*sin_angle])

        rot_matrix_row_three = np.array([axis[2]*axis[0]*(1-cos_angle)-axis[1]*sin_angle,
                                        axis[2]*axis[1]*(1-cos_angle)+axis[0]*sin_angle,
                                        cos_angle+axis_squared[2]*(1-cos_angle)])

        rotation_matrix = np.array([rot_matrix_row_one, rot_matrix_row_two, rot_matrix_row_three])
        return rotation_matrix

    def _cartesian_to_internal(self, atom_position, bond_position, angle_position, torsion_position):
        """
        Cartesian to internal coordinate conversion

        Parameters
        ----------
        atom_position : simtk.unit.Quantity wrapped numpy array of shape (natoms,) with units compatible with nanometers
            Position of atom whose internal coordinates are to be computed with respect to other atoms
        bond_position : simtk.unit.Quantity wrapped numpy array of shape (natoms,) with units compatible with nanometers
            Position of atom separated from newly placed atom with bond length ``r``
        angle_position : simtk.unit.Quantity wrapped numpy array of shape (natoms,) with units compatible with nanometers
            Position of atom separated from newly placed atom with angle ``theta``
        torsion_position : simtk.unit.Quantity wrapped numpy array of shape (natoms,) with units compatible with nanometers
            Position of atom separated from newly placed atom with torsion ``phi``

        Returns
        -------
        internal_coords : tuple of (float, float, float)
            Tuple representing (r, theta, phi):
            r : float (implicitly in nanometers)
                Bond length distance from ``bond_position`` to newly placed atom
            theta : float (implicitly in radians on domain [0,pi])
                Angle formed by ``(angle_position, bond_position, new_atom)``
            phi : float (implicitly in radians on domain [-pi, +pi))
                Torsion formed by ``(torsion_position, angle_position, bond_position, new_atom)``
        detJ : float
            The absolute value of the determinant of the Jacobian transforming from (r,theta,phi) to (x,y,z)
            .. todo :: Clarify the direction of the Jacobian

        """
        # TODO: _cartesian_to_internal and _internal_to_cartesian should accept/return units and have matched APIs

        check_dimensionality(atom_position, unit.nanometers)
        check_dimensionality(bond_position, unit.nanometers)
        check_dimensionality(angle_position, unit.nanometers)
        check_dimensionality(torsion_position, unit.nanometers)

        # Convert to internal coordinates once everything is dimensionless
        # Make sure positions are float64 arrays implicitly in units of nanometers for numba
        from perses.rjmc import coordinate_numba
        internal_coords = coordinate_numba.cartesian_to_internal(
            atom_position.value_in_unit(unit.nanometers).astype(np.float64),
            bond_position.value_in_unit(unit.nanometers).astype(np.float64),
            angle_position.value_in_unit(unit.nanometers).astype(np.float64),
            torsion_position.value_in_unit(unit.nanometers).astype(np.float64))
        # Return values are also in floating point implicitly in nanometers and radians
        r, theta, phi = internal_coords

        # Compute absolute value of determinant of Jacobian
        detJ = np.abs(r**2*np.sin(theta))

        check_dimensionality(r, float)
        check_dimensionality(theta, float)
        check_dimensionality(phi, float)
        check_dimensionality(detJ, float)

        return internal_coords, detJ

    def _internal_to_cartesian(self, bond_position, angle_position, torsion_position, r, theta, phi):
        """
        Calculate the cartesian coordinates of a newly placed atom in terms of internal coordinates,
        along with the absolute value of the determinant of the Jacobian.

        Parameters
        ----------
        bond_position : simtk.unit.Quantity wrapped numpy array of shape (natoms,) with units compatible with nanometers
            Position of atom separated from newly placed atom with bond length ``r``
        angle_position : simtk.unit.Quantity wrapped numpy array of shape (natoms,) with units compatible with nanometers
            Position of atom separated from newly placed atom with angle ``theta``
        torsion_position : simtk.unit.Quantity wrapped numpy array of shape (natoms,) with units compatible with nanometers
            Position of atom separated from newly placed atom with torsion ``phi``
        r : simtk.unit.Quantity with units compatible with nanometers
            Bond length distance from ``bond_position`` to newly placed atom
        theta : simtk.unit.Quantity with units compatible with radians
            Angle formed by ``(angle_position, bond_position, new_atom)``
        phi : simtk.unit.Quantity with units compatible with radians
            Torsion formed by ``(torsion_position, angle_position, bond_position, new_atom)``

        Returns
        -------
        xyz : simtk.unit.Quantity wrapped numpy array of shape (3,) with units compatible with nanometers
            The position of the newly placed atom
        detJ : float
            The absolute value of the determinant of the Jacobian transforming from (r,theta,phi) to (x,y,z)
            .. todo :: Clarify the direction of the Jacobian

        """
        # TODO: _cartesian_to_internal and _internal_to_cartesian should accept/return units and have matched APIs

        check_dimensionality(bond_position, unit.nanometers)
        check_dimensionality(angle_position, unit.nanometers)
        check_dimensionality(torsion_position, unit.nanometers)
        check_dimensionality(r, float)
        check_dimensionality(theta, float)
        check_dimensionality(phi, float)

        # Compute Cartesian coordinates from internal coordinates using all-dimensionless quantities
        # All inputs to numba must be in float64 arrays implicitly in md_unit_syste units of nanometers and radians
        from perses.rjmc import coordinate_numba
        xyz = coordinate_numba.internal_to_cartesian(
            bond_position.value_in_unit(unit.nanometers).astype(np.float64),
            angle_position.value_in_unit(unit.nanometers).astype(np.float64),
            torsion_position.value_in_unit(unit.nanometers).astype(np.float64),
            np.array([r, theta, phi], np.float64))
        # Transform position of new atom back into unit-bearing Quantity
        xyz = unit.Quantity(xyz, unit=unit.nanometers)

        # Compute abs det Jacobian using unitless values
        detJ = np.abs(r**2*np.sin(theta))

        check_dimensionality(xyz, unit.nanometers)
        check_dimensionality(detJ, float)
        return xyz, detJ

    def _bond_log_pmf(self, bond, beta, n_divisions):
        """
        Calculate the log probability mass function (PMF) of drawing a bond.

        .. math ::

            p(r; \beta, K_r, r_0) \propto r^2 e^{-\frac{\beta K_r}{2} (r - r_0)^2 }

        Prameters
        ---------
        bond : parmed.Structure.Bond modified to use simtk.unit.Quantity
            Valence bond parameters
        beta : simtk.unit.Quantity with units compatible with 1/kilojoules_per_mole
            Inverse thermal energy
        n_divisions : int
            Number of quandrature points for drawing bond length

        Returns
        -------
        r_i : np.ndarray of shape (n_divisions,) implicitly in units of nanometers
            r_i[i] is the bond length leftmost bin edge with corresponding log probability mass function p_i[i]
        log_p_i : np.ndarray of shape (n_divisions,)
            log_p_i[i] is the corresponding log probability mass of bond length r_i[i]
        bin_width : float implicitly in units of nanometers
            The bin width for individual PMF bins


        .. todo :: In future, this approach will be improved by eliminating discrete quadrature.

        """
        # TODO: Overhaul this method to accept and return unit-bearing quantities
        # TODO: We end up computing the discretized PMF over and over again; we can speed this up by caching
        # TODO: Switch from simple discrete quadrature to more sophisticated computation of pdf

        # Check input argument dimensions
        assert check_dimensionality(bond.type.req, unit.angstroms)
        assert check_dimensionality(bond.type.k, unit.kilojoules_per_mole/unit.nanometers**2)
        assert check_dimensionality(beta, unit.kilojoules_per_mole**(-1))

        # Retrieve relevant quantities for valence bond
        r0 = bond.type.req # equilibrium bond distance, unit-bearing quantity
        k = bond.type.k * self._bond_softening_constant # force constant, unit-bearing quantity
        sigma_r = unit.sqrt((1.0/(beta*k))) # standard deviation, unit-bearing quantity

        # Convert to dimensionless quantities in MD unit system
        r0 = r0.value_in_unit_system(unit.md_unit_system)
        k = k.value_in_unit_system(unit.md_unit_system)
        sigma_r = sigma_r.value_in_unit_system(unit.md_unit_system)

        # Determine integration bounds
        lower_bound, upper_bound = max(0., r0 - 6*sigma_r), (r0 + 6*sigma_r)

        # Compute integration quadrature points
        r_i, bin_width = np.linspace(lower_bound, upper_bound, num=n_divisions, retstep=True, endpoint=False)

        # Form log probability
        from scipy.special import logsumexp
        log_p_i = 2*np.log(r_i+(bin_width/2.0)) - 0.5*((r_i+(bin_width/2.0)-r0)/sigma_r)**2
        log_p_i -= logsumexp(log_p_i)

        check_dimensionality(r_i, float)
        check_dimensionality(log_p_i, float)
        check_dimensionality(bin_width, float)

        return r_i, log_p_i, bin_width

    def _bond_logp(self, r, bond, beta, n_divisions):
        """
        Calculate the log-probability of a given bond at a given inverse temperature

        Propose dimensionless bond length r from distribution

        .. math ::

            r \sim p(r; \beta, K_r, r_0) \propto r^2 e^{-\frac{\beta K_r}{2} (r - r_0)^2 }

        Prameters
        ---------
        r : float
            bond length, implicitly in nanometers
        bond : parmed.Structure.Bond modified to use simtk.unit.Quantity
            Valence bond parameters
        beta : simtk.unit.Quantity with units compatible with 1/kilojoules_per_mole
            Inverse thermal energy
        n_divisions : int
            Number of quandrature points for drawing bond length

        .. todo :: In future, this approach will be improved by eliminating discrete quadrature.

        """
        # TODO: Overhaul this method to accept and return unit-bearing quantities
        # TODO: Switch from simple discrete quadrature to more sophisticated computation of pdf

        check_dimensionality(r, float)
        check_dimensionality(beta, 1/unit.kilojoules_per_mole)

        r_i, log_p_i, bin_width = self._bond_log_pmf(bond, beta, n_divisions)

        if (r < r_i[0]) or (r >= r_i[-1] + bin_width):
            return LOG_ZERO

        # Determine index that r falls within
        index = int((r - r_i[0])/bin_width)
        assert (index >= 0) and (index < n_divisions)

        # Correct for division size
        logp = log_p_i[index] - np.log(bin_width)

        return logp

    def _propose_bond(self, bond, beta, n_divisions):
        """
        Propose dimensionless bond length r from distribution

        .. math ::

            r \sim p(r; \beta, K_r, r_0) \propto r^2 e^{-\frac{\beta K_r}{2} (r - r_0)^2 }

        Prameters
        ---------
        bond : parmed.Structure.Bond modified to use simtk.unit.Quantity
            Valence bond parameters
        beta : simtk.unit.Quantity with units compatible with 1/kilojoules_per_mole
            Inverse thermal energy
        n_divisions : int
            Number of quandrature points for drawing bond length

        Returns
        -------
        r : float
            Dimensionless bond length, implicitly in nanometers

        .. todo :: In future, this approach will be improved by eliminating discrete quadrature.

        """
        # TODO: Overhaul this method to accept and return unit-bearing quantities
        # TODO: Switch from simple discrete quadrature to more sophisticated computation of pdf

        check_dimensionality(beta, 1/unit.kilojoules_per_mole)

        r_i, log_p_i, bin_width = self._bond_log_pmf(bond, beta, n_divisions)

        # Draw an index
        index = np.random.choice(range(n_divisions), p=np.exp(log_p_i))
        r = r_i[index]

        # Draw uniformly in that bin
        r = np.random.uniform(r, r+bin_width)

        # Return dimensionless r, implicitly in nanometers
        assert check_dimensionality(r, float)
        assert (r > 0)
        return r

    def _angle_log_pmf(self, angle, beta, n_divisions):
        """
        Calculate the log probability mass function (PMF) of drawing a angle.

        .. math ::

            p(\theta; \beta, K_\theta, \theta_0) \propto \sin(\theta) e^{-\frac{\beta K_\theta}{2} (\theta - \theta_0)^2 }

        Prameters
        ---------
        angle : parmed.Structure.Angle modified to use simtk.unit.Quantity
            Valence bond parameters
        beta : simtk.unit.Quantity with units compatible with 1/kilojoules_per_mole
            Inverse thermal energy
        n_divisions : int
            Number of quandrature points for drawing bond length

        Returns
        -------
        theta_i : np.ndarray of shape (n_divisions,) implicitly in units of radians
            theta_i[i] is the angle with corresponding log probability mass function p_i[i]
        log_p_i : np.ndarray of shape (n_divisions,)
            log_p_i[i] is the corresponding log probability mass of angle theta_i[i]
        bin_width : float implicitly in units of radians
            The bin width for individual PMF bins

        .. todo :: In future, this approach will be improved by eliminating discrete quadrature.

        """
        # TODO: Overhaul this method to accept unit-bearing quantities
        # TODO: Switch from simple discrete quadrature to more sophisticated computation of pdf

        # TODO: We end up computing the discretized PMF over and over again; we can speed this up by caching

        # Check input argument dimensions
        assert check_dimensionality(angle.type.theteq, unit.radians)
        assert check_dimensionality(angle.type.k, unit.kilojoules_per_mole/unit.radians**2)
        assert check_dimensionality(beta, unit.kilojoules_per_mole**(-1))

        # Retrieve relevant quantities for valence angle
        theta0 = angle.type.theteq
        k = angle.type.k * self._angle_softening_constant
        sigma_theta = unit.sqrt(1.0/(beta * k)) # standard deviation, unit-bearing quantity

        # Convert to dimensionless quantities in MD unit system
        theta0 = theta0.value_in_unit_system(unit.md_unit_system)
        k = k.value_in_unit_system(unit.md_unit_system)
        sigma_theta = sigma_theta.value_in_unit_system(unit.md_unit_system)

        # Determine integration bounds
        # We can't compute log(0) so we have to avoid sin(theta) = 0 near theta = {0, pi}
        EPSILON = 1.0e-3
        lower_bound, upper_bound = EPSILON, np.pi-EPSILON

        # Compute left bin edges
        theta_i, bin_width = np.linspace(lower_bound, upper_bound, num=n_divisions, retstep=True, endpoint=False)

        # Compute log probability
        from scipy.special import logsumexp
        log_p_i = np.log(np.sin(theta_i+(bin_width/2.0))) - 0.5*((theta_i+(bin_width/2.0)-theta0)/sigma_theta)**2
        log_p_i -= logsumexp(log_p_i)

        check_dimensionality(theta_i, float)
        check_dimensionality(log_p_i, float)
        check_dimensionality(bin_width, float)

        return theta_i, log_p_i, bin_width

    def _angle_logp(self, theta, angle, beta, n_divisions):
        """
        Calculate the log-probability of a given angle at a given inverse temperature

        Propose dimensionless bond length r from distribution

        .. math ::

            p(\theta; \beta, K_\theta, \theta_0) \propto \sin(\theta) e^{-\frac{\beta K_\theta}{2} (\theta - \theta_0)^2 }

        Prameters
        ---------
        theta : float
            angle, implicitly in radians
        angle : parmed.Structure.Angle modified to use simtk.unit.Quantity
            Valence angle parameters
        beta : simtk.unit.Quantity with units compatible with 1/kilojoules_per_mole
            Inverse thermal energy
        n_divisions : int
            Number of quandrature points for drawing angle

        .. todo :: In future, this approach will be improved by eliminating discrete quadrature.

        """
        # TODO: Overhaul this method to accept unit-bearing quantities
        # TODO: Switch from simple discrete quadrature to more sophisticated computation of pdf

        check_dimensionality(theta, float)
        check_dimensionality(beta, 1/unit.kilojoules_per_mole)

        theta_i, log_p_i, bin_width = self._angle_log_pmf(angle, beta, n_divisions)

        if (theta < theta_i[0]) or (theta >= theta_i[-1] + bin_width):
            return LOG_ZERO

        # Determine index that r falls within
        index = int((theta - theta_i[0]) / bin_width)
        assert (index >= 0) and (index < n_divisions)

        # Correct for division size
        logp = log_p_i[index] - np.log(bin_width)

        return logp

    def _propose_angle(self, angle, beta, n_divisions):
        """
        Propose dimensionless angle from distribution

        .. math ::

            \theta \sim p(\theta; \beta, K_\theta, \theta_0) \propto \sin(\theta) e^{-\frac{\beta K_\theta}{2} (\theta - \theta_0)^2 }

        Prameters
        ---------
        angle : parmed.Structure.Angle modified to use simtk.unit.Quantity
            Valence angle parameters
        beta : simtk.unit.Quantity with units compatible with 1/kilojoules_per_mole
            Inverse temperature
        n_divisions : int
            Number of quandrature points for drawing angle

        Returns
        -------
        theta : float
            Dimensionless valence angle, implicitly in radians

        .. todo :: In future, this approach will be improved by eliminating discrete quadrature.

        """
        # TODO: Overhaul this method to accept and return unit-bearing quantities
        # TODO: Switch from simple discrete quadrature to more sophisticated computation of pdf

        check_dimensionality(beta, 1/unit.kilojoules_per_mole)

        theta_i, log_p_i, bin_width = self._angle_log_pmf(angle, beta, n_divisions)

        # Draw an index
        index = np.random.choice(range(n_divisions), p=np.exp(log_p_i))
        theta = theta_i[index]

        # Draw uniformly in that bin
        theta = np.random.uniform(theta, theta+bin_width)

        # Return dimensionless theta, implicitly in nanometers
        assert check_dimensionality(theta, float)
        return theta

    def _torsion_scan(self, torsion_atom_indices, positions, r, theta, n_divisions):
        """
        Compute unit-bearing Carteisan positions and torsions (dimensionless, in md_unit_system) for a torsion scan

        Parameters
        ----------
        torsion_atom_indices : int tuple of shape (4,)
            Atom indices defining torsion, where torsion_atom_indices[0] is the atom to be driven
        positions : simtk.unit.Quantity of shape (natoms,3) with units compatible with nanometers
            Positions of the atoms in the system
        r : float (implicitly in md_unit_system)
            Dimensionless bond length (must be in nanometers)
        theta : float (implicitly in md_unit_system)
            Dimensionless valence angle (must be in radians)
        n_divisions : int
            The number of divisions for the torsion scan

        Returns
        -------
        xyzs : simtk.unit.Quantity wrapped np.ndarray of shape (n_divisions,3) with dimensions length
            The cartesian coordinates of each
        phis : np.ndarray of shape (n_divisions,), implicitly in radians
            The torsions angles representing the left bin edge at which a potential will be calculated
        bin_width : float, implicitly in radians
            The bin width of torsion scan increment

        """
        # TODO: Overhaul this method to accept and return unit-bearing quantities
        # TODO: Switch from simple discrete quadrature to more sophisticated computation of pdf

        assert check_dimensionality(positions, unit.angstroms)
        assert check_dimensionality(r, float)
        assert check_dimensionality(theta, float)

        # Compute dimensionless positions in md_unit_system as numba-friendly float64
        length_unit = unit.nanometers
        import copy
        positions_copy = copy.deepcopy(positions)
        positions_copy = positions_copy.value_in_unit(length_unit).astype(np.float64)
        atom_positions, bond_positions, angle_positions, torsion_positions = [ positions_copy[index] for index in torsion_atom_indices ]

        # Compute dimensionless torsion values for torsion scan
        phis, bin_width = np.linspace(-np.pi, +np.pi, num=n_divisions, retstep=True, endpoint=False)

        # Compute dimensionless positions for torsion scan
        from perses.rjmc import coordinate_numba
        internal_coordinates = np.array([r, theta, 0.0], np.float64)
        xyzs = coordinate_numba.torsion_scan(bond_positions, angle_positions, torsion_positions, internal_coordinates, phis)

        # Convert positions back into standard md_unit_system length units (nanometers)
        xyzs_quantity = unit.Quantity(xyzs, unit=unit.nanometers)

        # Return unit-bearing positions and dimensionless torsions (implicitly in md_unit_system)
        check_dimensionality(xyzs_quantity, unit.nanometers)
        check_dimensionality(phis, float)
        return xyzs_quantity, phis, bin_width

    def _torsion_log_pmf(self, growth_context, torsion_atom_indices, positions, r, theta, beta, n_divisions):
        """
        Calculate the torsion log probability using OpenMM, including all energetic contributions for the atom being driven

        This includes all contributions from bonds, angles, and torsions for the atom being placed
        (and, optionally, sterics if added to the growth system when it was created).

        Parameters
        ----------
        growth_context : simtk.openmm.Context
            Context containing the modified system
        torsion_atom_indices : int tuple of shape (4,)
            Atom indices defining torsion, where torsion_atom_indices[0] is the atom to be driven
        positions : simtk.unit.Quantity with shape (natoms,3) with units compatible with nanometers
            Positions of the atoms in the system
        r : float (implicitly in nanometers)
            Dimensionless bond length (must be in nanometers)
        theta : float (implcitly in radians on domain [0,+pi])
            Dimensionless valence angle (must be in radians)
        beta : simtk.unit.Quantity with units compatible with1/(kJ/mol)
            Inverse thermal energy
        n_divisions : int
            Number of divisions for the torsion scan

        Returns
        -------
        logp_torsions : np.ndarray of float with shape (n_divisions,)
            logp_torsions[i] is the normalized probability density at phis[i]
        phis : np.ndarray of float with shape (n_divisions,), implicitly in radians
            phis[i] is the torsion angle left bin edges at which the log probability logp_torsions[i] was calculated
        bin_width : float implicitly in radian
            The bin width for torsions
        logq : list of floats
            list of -beta*potential energy for potential energies from torsion scan

        .. todo :: In future, this approach will be improved by eliminating discrete quadrature.

        """
        # TODO: This method could benefit from memoization to speed up tests and particle filtering
        # TODO: Overhaul this method to accept and return unit-bearing quantities
        # TODO: Switch from simple discrete quadrature to more sophisticated computation of pdf

        check_dimensionality(positions, unit.angstroms)
        check_dimensionality(r, float)
        check_dimensionality(theta, float)
        check_dimensionality(beta, 1.0 / unit.kilojoules_per_mole)

        # Compute energies for all torsions
        logq = np.zeros(n_divisions) # logq[i] is the log unnormalized torsion probability density
        atom_idx = torsion_atom_indices[0]
        xyzs, phis, bin_width = self._torsion_scan(torsion_atom_indices, positions, r, theta, n_divisions)
        xyzs = xyzs.value_in_unit_system(unit.md_unit_system) # make positions dimensionless again
        positions = positions.value_in_unit_system(unit.md_unit_system)

        for i, xyz in enumerate(xyzs):
            # Set positions
            positions[atom_idx,:] = xyz
            growth_context.setPositions(positions)

            # Compute potential energy
            state = growth_context.getState(getEnergy=True)
            potential_energy = state.getPotentialEnergy()

            # Store unnormalized log probabilities
            logq_i = -beta*potential_energy
            logq[i] = logq_i

        # It's OK to have a few torsions with NaN energies,
        # but we need at least _some_ torsions to have finite energies
        if np.sum(np.isnan(logq)) == n_divisions:
            raise Exception("All %d torsion energies in torsion PMF are NaN." % n_divisions)

        # Suppress the contribution from any torsions with NaN energies
        logq[np.isnan(logq)] = -np.inf

        # Compute the normalized log probability
        from scipy.special import logsumexp
        logp_torsions = logq - logsumexp(logq)

        # Write proposed torsion energies to a PDB file for visualization or debugging, if desired
        if hasattr(self, '_proposal_pdbfile'):
            # Write proposal probabilities to PDB file as B-factors for inert atoms
            f_i = -logp_torsions
            f_i -= f_i.min() # minimum free energy is zero
            f_i[f_i > 999.99] = 999.99
            self._proposal_pdbfile.write('MODEL\n')
            for i, xyz in enumerate(xyzs):
                self._proposal_pdbfile.write('ATOM  %5d %4s %3s %c%4d    %8.3f%8.3f%8.3f%6.2f%6.2f\n' % (i+1, ' Ar ', 'Ar ', ' ', atom_idx+1, 10*xyz[0], 10*xyz[1], 10*xyz[2], np.exp(logp_torsions[i]), f_i[i]))
            self._proposal_pdbfile.write('TER\n')
            self._proposal_pdbfile.write('ENDMDL\n')
            # TODO: Write proposal PMFs to storage
            # atom_proposal_indices[order]
            # atom_positions[order,k]
            # torsion_pmf[order, division_index]

        assert check_dimensionality(logp_torsions, float)
        assert check_dimensionality(phis, float)
        assert check_dimensionality(bin_width, float)
        return logp_torsions, phis, bin_width, logq

    def _propose_torsion(self, growth_context, torsion_atom_indices, positions, r, theta, beta, n_divisions):
        """
        Propose a torsion angle using OpenMM

        Parameters
        ----------
        growth_context : simtk.openmm.Context
            Context containing the modified system
        torsion_atom_indices : int tuple of shape (4,)
            Atom indices defining torsion, where torsion_atom_indices[0] is the atom to be driven
        positions : simtk.unit.Quantity with shape (natoms,3) with units compatible with nanometers
            Positions of the atoms in the system
        r : float (implicitly in nanometers)
            Dimensionless bond length (must be in nanometers)
        theta : float (implcitly in radians on domain [0,+pi])
            Dimensionless valence angle (must be in radians)
        beta : simtk.unit.Quantity with units compatible with1/(kJ/mol)
            Inverse thermal energy
        n_divisions : int
            Number of divisions for the torsion scan

        Returns
        -------
        phi : float, implicitly in radians
            The proposed torsion angle
        logp : float
            The log probability of the proposal

        .. todo :: In future, this approach will be improved by eliminating discrete quadrature.

        """
        # TODO: Overhaul this method to accept and return unit-bearing quantities
        # TODO: Switch from simple discrete quadrature to more sophisticated computation of pdf

        check_dimensionality(positions, unit.angstroms)
        check_dimensionality(r, float)
        check_dimensionality(theta, float)
        check_dimensionality(beta, 1.0 / unit.kilojoules_per_mole)

        # Compute probability mass function for all possible proposed torsions
        logp_torsions, phis, bin_width, logq = self._torsion_log_pmf(growth_context, torsion_atom_indices, positions, r, theta, beta, n_divisions)

        # Draw a torsion bin and a torsion uniformly within that bin
        index = np.random.choice(range(len(phis)), p=np.exp(logp_torsions))
        phi = phis[index]
        logp = logp_torsions[index]

        # Draw uniformly within the bin
        phi = np.random.uniform(phi, phi+bin_width)
        logp -= np.log(bin_width)

        assert check_dimensionality(phi, float)
        assert check_dimensionality(logp, float)
        return phi, logp

    def _torsion_logp(self, growth_context, torsion_atom_indices, positions, r, theta, phi, beta, n_divisions):
        """
        Calculate the logp of a torsion using OpenMM

        Parameters
        ----------
        growth_context : simtk.openmm.Context
            Context containing the modified system
        torsion_atom_indices : int tuple of shape (4,)
            Atom indices defining torsion, where torsion_atom_indices[0] is the atom to be driven
        positions : simtk.unit.Quantity with shape (natoms,3) with units compatible with nanometers
            Positions of the atoms in the system
        r : float (implicitly in nanometers)
            Dimensionless bond length (must be in nanometers)
        theta : float (implicitly in radians on domain [0,+pi])
            Dimensionless valence angle (must be in radians)
        phi : float (implicitly in radians on domain [-pi,+pi))
            Dimensionless torsion angle (must be in radians)
        beta : simtk.unit.Quantity with units compatible with1/(kJ/mol)
            Inverse thermal energy
        n_divisions : int
            Number of divisions for the torsion scan

        Returns
        -------
        torsion_logp : float
            The log probability this torsion would be drawn
        """
        # TODO: Overhaul this method to accept and return unit-bearing quantities

        # Check that quantities are unitless
        check_dimensionality(positions, unit.angstroms)
        check_dimensionality(r, float)
        check_dimensionality(theta, float)
        check_dimensionality(phi, float)
        check_dimensionality(beta, 1.0 / unit.kilojoules_per_mole)

        # Compute torsion probability mass function
        logp_torsions, phis, bin_width, logq = self._torsion_log_pmf(growth_context, torsion_atom_indices, positions, r, theta, beta, n_divisions)

        # Determine which bin the torsion falls within
        index = np.argmin(np.abs(phi-phis)) # WARNING: This assumes both phi and phis have domain of [-pi,+pi)

        # Convert from probability mass function to probability density function so that sum(dphi*p) = 1, with dphi = (2*pi)/n_divisions.
        torsion_logp = logp_torsions[index] - np.log(bin_width)

        assert check_dimensionality(torsion_logp, float)
        return torsion_logp

class GeometrySystemGenerator(object):
    """
    Internal utility class to generate OpenMM systems with only valence terms and special parameters for newly placed atoms to assist in geometry proposals.

    The resulting system will have the specified global context parameter (controlled by ``parameter_name``)
    that selects which proposed atom will have all its valence terms activated. When this parameter is set to the
    index of the atom being added within ``growth_indices``, all valence terms associated with that atom will be computed.
    Only valence terms involving newly placed atoms will be computed; valence terms between fixed atoms will be omitted.

    Attributes
    ----------
    growth_system : simtk.openmm.System object
        The system containing all of the valence forces to be added (with the exception of neglected angle forces if neglect_angles == False) with respect
        to the reference_system Parameter.
    atoms_with_positions_system : simtk.openmm.System object
        The system containing all of the core atom valence forces.  This is to be used in the proposal to assert that the final growth_system energy plus
        the atoms_with_positions_system energy is equal to the final_system energy (for the purpose of energy bookkeeping).
    neglected_angle_terms : list of ints
        The indices of the HarmonicAngleForce parameters which are neglected for the purpose of minimizing work variance.  This will be empty if neglect_angles == False.

    """

    def __init__(self, reference_system, torsion_proposal_order, global_parameter_name='growth_index', add_extra_torsions=False, add_extra_angles=False,
                       reference_topology=None, use_sterics=False, force_names=None, force_parameters=None, verbose=True, neglect_angles = True):
        """
        Parameters
        ----------
        reference_system : simtk.openmm.System object
            The system containing the relevant forces and particles
        torsion_proposal_order : list of list of 4-int
            The order in which the torsion indices will be proposed
        global_parameter_name : str, optional, default='growth_index'
            The name of the global context parameter
        add_extra_torsions : bool, optional
            Whether to add additional torsions to keep rings flat. Default true.
        force_names : list of str
            A list of the names of forces that will be included in this system
        force_parameters : dict
            Options for the forces (e.g., NonbondedMethod : 'CutffNonPeriodic')
        neglect_angles : bool
            whether to ignore and report on theta angle potentials that add variance to the work
        verbose : bool, optional, default=False
            If True, will print verbose output.
        reference_topology : simtk.openmm.app.Topology
            New (old) topology if forward (backward)
        neglect_angles : bool
            whether to neglect (coupled) angle terms that would make the variance non-zero (within numerical tolerance threshold)

        .. todo ::

           Provide a mechanism for creating a NetworkX library of residue templates and biasing torsions/angles.
           We can pre-cache biopolymer residue templates for known biopolymer residues, and then generate new ones from OpenEye OEMols on the fly.
           Even better would be to use something like openforcefield Topology objects from which capped molecules can be generated and used to generate biases on the fly.

        """
        # TODO: Rename `growth_indices` (which is really a list of Atom objects) to `atom_growth_order` or `atom_addition_order`

        # Check that we're not using the reserved name
        if global_parameter_name == 'growth_idx':
            raise ValueError('global_parameter_name cannot be "growth_idx" due to naming collisions')

        growth_indices = [ torsion[0] for torsion in torsion_proposal_order ]
        default_growth_index = len(growth_indices) # default value of growth index to use in System that is returned
        self.current_growth_index = default_growth_index

        # Bonds, angles, and torsions
        self._HarmonicBondForceEnergy = "select(step({}+0.1 - growth_idx), (K/2)*(r-r0)^2, 0);"
        self._HarmonicAngleForceEnergy = "select(step({}+0.1 - growth_idx), (K/2)*(theta-theta0)^2, 0);"
        self._PeriodicTorsionForceEnergy = "select(step({}+0.1 - growth_idx), k*(1+cos(periodicity*theta-phase)), 0);"

        # Nonbonded sterics and electrostatics.
        # TODO: Allow user to select whether electrostatics or sterics components are included in the nonbonded interaction energy.
        self._nonbondedEnergy = "select(step({}+0.1 - growth_idx), U_sterics + U_electrostatics, 0);"
        self._nonbondedEnergy += "growth_idx = max(growth_idx1, growth_idx2);"
        # Sterics
        from openmmtools.constants import ONE_4PI_EPS0 # OpenMM constant for Coulomb interactions (implicitly in md_unit_system units)
        # TODO: Auto-detect combining rules to allow this to work with other force fields?
        # TODO: Enable more flexible handling / metaprogramming of CustomForce objects?
        self._nonbondedEnergy += "U_sterics = 4*epsilon*x*(x-1.0); x = (sigma/r)^6;"
        self._nonbondedEnergy += "epsilon = sqrt(epsilon1*epsilon2); sigma = 0.5*(sigma1 + sigma2);"
        # Electrostatics
        self._nonbondedEnergy += "U_electrostatics = ONE_4PI_EPS0*charge1*charge2/r;"
        self._nonbondedEnergy += "ONE_4PI_EPS0 = %f;" % ONE_4PI_EPS0

        # Exceptions (always included)
        self._nonbondedExceptionEnergy = "select(step({}+0.1 - growth_idx), U_exception, 0);"
        self._nonbondedExceptionEnergy += "U_exception = ONE_4PI_EPS0*chargeprod/r + 4*epsilon*x*(x-1.0); x = (sigma/r)^6;"
        self._nonbondedExceptionEnergy += "ONE_4PI_EPS0 = %f;" % ONE_4PI_EPS0

        self.sterics_cutoff_distance = 9.0 * unit.angstroms # cutoff for steric interactions with added/deleted atoms

        self.verbose = verbose

        # Get list of particle indices for new and old atoms.
        new_particle_indices = growth_indices
        old_particle_indices = [idx for idx in range(reference_system.getNumParticles()) if idx not in new_particle_indices]

        # Compile index of reference forces
        reference_forces = dict()
        for (index, force) in enumerate(reference_system.getForces()):
            force_name = force.__class__.__name__
            if force_name in reference_forces:
                raise ValueError('reference_system has two {} objects. This is currently unsupported.'.format(force_name))
            else:
                reference_forces[force_name] = force

        # Create new System
        from simtk import openmm
        growth_system = openmm.System()
        atoms_with_positions_system = openmm.System()

        # Copy particles
        for i in range(reference_system.getNumParticles()):
            growth_system.addParticle(reference_system.getParticleMass(i))
            atoms_with_positions_system.addParticle(reference_system.getParticleMass(i))

        # We don't need to copy constraints, since we will not be running dynamics with this system

        # Virtual sites are, in principle, automatically supported

        # Create bond force
        _logger.info("\tcreating bond force...")
        modified_bond_force = openmm.CustomBondForce(self._HarmonicBondForceEnergy.format(global_parameter_name))
        atoms_with_positions_bond_force = openmm.HarmonicBondForce()
        atoms_with_positions_system.addForce(atoms_with_positions_bond_force)
        modified_bond_force.addGlobalParameter(global_parameter_name, default_growth_index)
        for parameter_name in ['r0', 'K', 'growth_idx']:
            modified_bond_force.addPerBondParameter(parameter_name)
        growth_system.addForce(modified_bond_force)
        reference_bond_force = reference_forces['HarmonicBondForce']
        _logger.info(f"\tthere are {reference_bond_force.getNumBonds()} bonds in reference force.")
        for bond_index in range(reference_bond_force.getNumBonds()):
            p1, p2, r0, K = reference_bond_force.getBondParameters(bond_index)
            growth_idx = self._calculate_growth_idx([p1, p2], growth_indices)
            _logger.info(f"\t\tfor bond {bond_index} (i.e. partices {p1} and {p2}), the growth_index is {growth_idx}")
            if growth_idx > 0:
                modified_bond_force.addBond(p1, p2, [r0, K, growth_idx])
                _logger.info(f"\t\t\tadding to the growth system")
            else:
                atoms_with_positions_bond_force.addBond(p1, p2, r0, K)
                _logger.info(f"\t\t\tadding to the the atoms with positions system.")

        # Create angle force
        # NOTE: here, we are implementing an angle exclusion scheme for angle terms that are coupled to lnZ_phi
        _logger.info("\tcreating angle force...")
        modified_angle_force = openmm.CustomAngleForce(self._HarmonicAngleForceEnergy.format(global_parameter_name))
        atoms_with_positions_angle_force = openmm.HarmonicAngleForce()
        atoms_with_positions_system.addForce(atoms_with_positions_angle_force)
        modified_angle_force.addGlobalParameter(global_parameter_name, default_growth_index)
        for parameter_name in ['theta0', 'K', 'growth_idx']:
            modified_angle_force.addPerAngleParameter(parameter_name)
        growth_system.addForce(modified_angle_force)
        reference_angle_force = reference_forces['HarmonicAngleForce']
        neglected_angle_term_indices = [] #initialize the index list of neglected angle forces
        _logger.info(f"\tthere are {reference_angle_force.getNumAngles()} angles in reference force.")
        for angle in range(reference_angle_force.getNumAngles()):
            p1, p2, p3, theta0, K = reference_angle_force.getAngleParameters(angle)
            growth_idx = self._calculate_growth_idx([p1, p2, p3], growth_indices)
            _logger.info(f"\t\tfor angle {angle} (i.e. partices {p1}, {p2}, and {p3}), the growth_index is {growth_idx}")

            if growth_idx > 0:
                if neglect_angles and (not use_sterics):
                    if any( [p1, p2, p3] == torsion[:3] or [p3,p2,p1] == torsion[:3] for torsion in torsion_proposal_order):
                        #then there is a new atom in the angle term and the angle is part of a torsion and is necessary
                        _logger.info(f"\t\t\tadding to the growth system since it is part of a torsion")
                        modified_angle_force.addAngle(p1, p2, p3, [theta0, K, growth_idx])
                    else:
                        #then it is a neglected angle force, so it must be tallied
                        _logger.info(f"\t\t\ttallying to neglected term indices")
                        neglected_angle_term_indices.append(angle)
                else:
                    _logger.info(f"\t\t\tadding to the growth system")
                    modified_angle_force.addAngle(p1, p2, p3, [theta0, K, growth_idx])
            else:
                #then it is an angle term of core atoms and should be added to the atoms_with_positions_angle_force
                _logger.info(f"\t\t\tadding to the the atoms with positions system.")
                atoms_with_positions_angle_force.addAngle(p1, p2, p3, theta0, K)

        # Create torsion force
        _logger.info("\tcreating torsion force...")
        modified_torsion_force = openmm.CustomTorsionForce(self._PeriodicTorsionForceEnergy.format(global_parameter_name))
        atoms_with_positions_torsion_force = openmm.PeriodicTorsionForce()
        atoms_with_positions_system.addForce(atoms_with_positions_torsion_force)
        modified_torsion_force.addGlobalParameter(global_parameter_name, default_growth_index)
        for parameter_name in ['periodicity', 'phase', 'k', 'growth_idx']:
            modified_torsion_force.addPerTorsionParameter(parameter_name)
        growth_system.addForce(modified_torsion_force)
        reference_torsion_force = reference_forces['PeriodicTorsionForce']
        _logger.info(f"\tthere are {reference_torsion_force.getNumTorsions()} torsions in reference force.")
        for torsion in range(reference_torsion_force.getNumTorsions()):
            p1, p2, p3, p4, periodicity, phase, k = reference_torsion_force.getTorsionParameters(torsion)
            growth_idx = self._calculate_growth_idx([p1, p2, p3, p4], growth_indices)
            _logger.info(f"\t\tfor torsion {torsion} (i.e. partices {p1}, {p2}, {p3}, and {p4}), the growth_index is {growth_idx}")
            if growth_idx > 0:
                modified_torsion_force.addTorsion(p1, p2, p3, p4, [periodicity, phase, k, growth_idx])
                _logger.info(f"\t\t\tadding to the growth system")
            else:
                atoms_with_positions_torsion_force.addTorsion(p1, p2, p3, p4, periodicity, phase, k)
                _logger.info(f"\t\t\tadding to the the atoms with positions system.")

        # TODO: check this for bugs by turning on sterics
        if use_sterics and 'NonbondedForce' in reference_forces.keys():
            _logger.info("\tcreating nonbonded force...")

            # Copy parameters for local sterics parameters in nonbonded force
            reference_nonbonded_force = reference_forces['NonbondedForce']

            _logger.info("\t\tgrabbing reference nonbonded method, cutoff, switching function, switching distance...")
            reference_nonbonded_force_method = reference_nonbonded_force.getNonbondedMethod()
            _logger.info(f"\t\t\tnonbonded method: {reference_nonbonded_force_method}")
            reference_nonbonded_force_cutoff = reference_nonbonded_force.getCutoffDistance()
            _logger.info(f"\t\t\tnonbonded cutoff distance: {reference_nonbonded_force_cutoff}")
            reference_nonbonded_force_switching_function = reference_nonbonded_force.getUseSwitchingFunction()
            _logger.info(f"\t\t\tnonbonded switching function (boolean): {reference_nonbonded_force_switching_function}")
            reference_nonbonded_force_switching_distance = reference_nonbonded_force.getSwitchingDistance()
            _logger.info(f"\t\t\tnonbonded switching distance: {reference_nonbonded_force_switching_distance}")

            #now we add the 1,4 interaction force
            if reference_nonbonded_force.getNumExceptions() > 0:
                _logger.info("\t\tcreating nonbonded exception force (i.e. custom bond for 1,4s)...")
                custom_bond_force = openmm.CustomBondForce(self._nonbondedExceptionEnergy.format(global_parameter_name))
                custom_bond_force.addGlobalParameter(global_parameter_name, default_growth_index)
                for parameter_name in ['chargeprod', 'sigma', 'epsilon', 'growth_idx']:
                    custom_bond_force.addPerBondParameter(parameter_name)
                growth_system.addForce(custom_bond_force)

                #Now we iterate through the exceptions and add custom bond forces if the growth intex for that bond > 0
                _logger.info("\t\tlooping through exceptions calculating growth indices, and adding appropriate interactions to custom bond force.")
                _logger.info(f"\t\tthere are {reference_nonbonded_force.getNumExceptions()} in the reference Nonbonded force")
                for exception_index in range(reference_nonbonded_force.getNumExceptions()):
                    p1, p2, chargeprod, sigma, epsilon = reference_nonbonded_force.getExceptionParameters(exception_index)
                    #_logger.info(f"\t\t\texception params for particles {p1} and {p2}: (chargeprod, sigma, epsilon) = ({chargeprod}, {sigma}, {epsilon})")
                    growth_idx = self._calculate_growth_idx([p1, p2], growth_indices)
                    # Only need to add terms that are nonzero and involve newly added atoms.
                    if (growth_idx > 0) and ((chargeprod.value_in_unit_system(unit.md_unit_system) != 0.0) or (epsilon.value_in_unit_system(unit.md_unit_system) != 0.0)):
                        custom_bond_force.addBond(p1, p2, [chargeprod, sigma, epsilon, growth_idx])
                        _logger.info(f"\t\t\tadding particles {p1} and {p2} (growth_idx = {growth_idx}) to custom bond force.")
            else:
                _logger.info("\t\tthere are no Exceptions in the reference system.")

            #now we define a custom nonbonded force for the growth system
            _logger.info("\t\tadding custom nonbonded force...")
            modified_sterics_force = openmm.CustomNonbondedForce(self._nonbondedEnergy.format(global_parameter_name))
            modified_sterics_force.addGlobalParameter(global_parameter_name, default_growth_index)
            for parameter_name in ['charge', 'sigma', 'epsilon', 'growth_idx']:
                modified_sterics_force.addPerParticleParameter(parameter_name)
            growth_system.addForce(modified_sterics_force)

            # Translate nonbonded method to the custom nonbonded force
            import simtk.openmm.app as app
            _logger.info("\t\tsetting nonbonded method, cutoff, switching function, and switching distance to custom nonbonded force...")
            if reference_nonbonded_force_method in [0,1]: #if Nonbonded method is NoCutoff or CutoffNonPeriodic
                modified_sterics_force.setNonbondedMethod(reference_nonbonded_force_method)
            elif reference_nonbonded_force_method in [2,3,4]:
                modified_sterics_force.setNonbondedMethod(2)
            else:
                raise Exception(f"reference force nonbonded method {reference_nonbonded_force_method} is NOT supported for custom nonbonded force!")

            modified_sterics_force.setCutoffDistance(reference_nonbonded_force_cutoff)
            modified_sterics_force.setUseSwitchingFunction(reference_nonbonded_force_switching_function)
            modified_sterics_force.setSwitchingDistance(reference_nonbonded_force_switching_distance)


            # define atoms_with_positions_Nonbonded_Force
            atoms_with_positions_nonbonded_force = openmm.NonbondedForce()

            atoms_with_positions_nonbonded_force.setNonbondedMethod(reference_nonbonded_force_method)
            atoms_with_positions_nonbonded_force.setCutoffDistance(reference_nonbonded_force_cutoff)
            atoms_with_positions_nonbonded_force.setUseSwitchingFunction(reference_nonbonded_force_switching_function)
            atoms_with_positions_nonbonded_force.setSwitchingDistance(reference_nonbonded_force_switching_distance)
            atoms_with_positions_system.addForce(atoms_with_positions_nonbonded_force)

            # Add particle parameters to the custom nonbonded force...and add interactions to the atoms_with_positions_nonbonded_force if growth_index == 0
            _logger.info("\t\tlooping through reference nonbonded force to add particle params to custom nonbonded force")
            for particle_index in range(reference_nonbonded_force.getNumParticles()):
                [charge, sigma, epsilon] = reference_nonbonded_force.getParticleParameters(particle_index)
                growth_idx = self._calculate_growth_idx([particle_index], growth_indices)
                modified_sterics_force.addParticle([charge, sigma, epsilon, growth_idx])
                if (growth_idx > 0): # add particle to the atoms_with_positions_nonbonded_force if it is old
                    atoms_with_positions_nonbonded_force.addParticle(charge * 0.0, sigma, epsilon * 0.0)
                else: #if the particle is old
                    atoms_with_positions_nonbonded_force.addParticle(charge, sigma, epsilon)



            # Add exclusions, which are active at all times.
            # (1,4) exceptions are always included, since they are part of the valence terms.
            _logger.info("\t\tlooping through reference nonbonded force exceptions to add exclusions to custom nonbonded force")
            for exception_index in range(reference_nonbonded_force.getNumExceptions()):
                [p1, p2, chargeprod, sigma, epsilon] = reference_nonbonded_force.getExceptionParameters(exception_index)
                modified_sterics_force.addExclusion(p1, p2)

                #we also have to add the exceptions to the atoms_with_positions_nonbonded_force
                if len(set([p1, p2]).intersection(set(old_particle_indices))) == 2:
                    #then both particles are old, so we can add the exception to the atoms_with_positions_nonbonded_force
                    atoms_with_positions_nonbonded_force.addException(p1, p2, chargeprod, sigma, epsilon)


            # Only compute interactions of new particles with all other particles
            # TODO: Allow inteactions to be resticted to only the residue being grown.
            modified_sterics_force.addInteractionGroup(set(new_particle_indices), set(old_particle_indices))
            modified_sterics_force.addInteractionGroup(set(new_particle_indices), set(new_particle_indices))

        # Add extra ring-closing torsions, if requested.
        # NOTE: These will not work correctly with polymer residues (yet)
        if add_extra_torsions:
            if reference_topology==None:
                raise ValueError("Need to specify topology in order to add extra torsions.")
            self._determine_extra_torsions(modified_torsion_force, reference_topology, reference_oemol, growth_indices)
        if add_extra_angles:
            if reference_topology==None:
                raise ValueError("Need to specify topology in order to add extra angles")
            self._determine_extra_angles(modified_angle_force, reference_topology, reference_oemol, growth_indices)

        # Store growth system
        self._growth_parameter_name = global_parameter_name
        self._growth_system = growth_system
        self._atoms_with_positions_system = atoms_with_positions_system #note this is only bond, angle, and torsion forces
        self.neglected_angle_terms = neglected_angle_term_indices #these are angle terms that are neglected because of coupling to lnZ_phi
        _logger.info("Neglected angle terms : {}".format(neglected_angle_term_indices))

    def set_growth_parameter_index(self, growth_parameter_index, context=None):
        """
        Set the growth parameter index
        """
        # TODO: Set default force global parameters if context is not None.
        if context is not None:
            context.setParameter(self._growth_parameter_name, growth_parameter_index)
        self.current_growth_index = growth_parameter_index

    def get_modified_system(self):
        """
        Create a modified system with parameter_name parameter. When 0, only core atoms are interacting;
        for each integer above 0, an additional atom is made interacting, with order determined by growth_index.

        Returns
        -------
        growth_system : simtk.openmm.System object
            System with the appropriate modifications, with growth parameter set to maximum.
        """
        return self._growth_system

    def _determine_extra_torsions(self, torsion_force, reference_topology, growth_indices):
        """
        In order to facilitate ring closure and ensure proper bond stereochemistry,
        we add additional biasing torsions to rings and stereobonds that are then corrected
        for in the acceptance probability.

        Determine which residue is covered by the new atoms
        Identify rotatable bonds
        Construct analogous residue in OpenEye and generate configurations with Omega
        Measure appropriate torsions and generate relevant parameters

        .. warning :: Only one residue should be changing

        .. warning :: This currently will not work for polymer residues

        .. todo :: Use a database of biasing torsions constructed ahead of time and match to residues by NetworkX

        Parameters
        ----------
        torsion_force : openmm.CustomTorsionForce object
            the new/old torsion force if forward/backward
        reference_topology : openmm.app.Topology object
            the new/old topology if forward/backward
        oemol : openeye.oechem.OEMol
            An OEMol representing the new (old) system if forward (backward)
        growth_indices : list of int
            The list of new atoms and the order in which they will be added.

        Returns
        -------
        torsion_force : openmm.CustomTorsionForce
            The torsion force with extra torsions added appropriately.

        """
        # Do nothing if there are no atoms to grow.
        if len(growth_indices) == 0:
            return torsion_force

        #get the list of torsions in the molecule that are not about a rotatable bond
        # Note that only torsions involving heavy atoms are enumerated here.
        rotor = oechem.OEIsRotor()
        torsion_predicate = oechem.OENotBond(rotor)
        non_rotor_torsions = list(oechem.OEGetTorsions(oemol, torsion_predicate))
        relevant_torsion_list = self._select_torsions_without_h(non_rotor_torsions)

        #now, for each torsion, extract the set of indices and the angle
        periodicity = 1
        k = 120.0*units.kilocalories_per_mole # stddev of 12 degrees
        #print([atom.name for atom in growth_indices])
        for torsion in relevant_torsion_list:
            #make sure to get the atom index that corresponds to the topology
            atom_indices = [torsion.a.GetData("topology_index"), torsion.b.GetData("topology_index"), torsion.c.GetData("topology_index"), torsion.d.GetData("topology_index")]
            # Determine phase in [-pi,+pi) interval
            #phase = (np.pi)*units.radians+angle
            phase = torsion.radians + np.pi # TODO: Check that this is the correct convention?
            while (phase >= np.pi):
                phase -= 2*np.pi
            while (phase < -np.pi):
                phase += 2*np.pi
            phase *= units.radian
            #print('PHASE>>>> ' + str(phase)) # DEBUG
            growth_idx = self._calculate_growth_idx(atom_indices, growth_indices)
            atom_names = [torsion.a.GetName(), torsion.b.GetName(), torsion.c.GetName(), torsion.d.GetName()]
            #print("Adding torsion with atoms %s and growth index %d" %(str(atom_names), growth_idx))
            #If this is a CustomTorsionForce, we need to pass the parameters as a list, and it will have the growth_idx parameter.
            #If it's a regular PeriodicTorsionForce, there is no growth_index and the parameters are passed separately.
            if isinstance(torsion_force, openmm.CustomTorsionForce):
                torsion_force.addTorsion(atom_indices[0], atom_indices[1], atom_indices[2], atom_indices[3], [periodicity, phase, k, growth_idx])
            elif isinstance(torsion_force, openmm.PeriodicTorsionForce):
                torsion_force.addTorsion(atom_indices[0], atom_indices[1], atom_indices[2], atom_indices[3], periodicity, phase, k)
            else:
                raise ValueError("The force supplied to this method must be either a CustomTorsionForce or a PeriodicTorsionForce")

        return torsion_force

    def _select_torsions_without_h(self, torsion_list):
        """
        Return only torsions that do not contain hydrogen

        Parameters
        ----------
        torsion_list : list of oechem.OETorsion

        Returns
        -------
        heavy_torsions : list of oechem.OETorsion
        """
        heavy_torsions = []
        for torsion in torsion_list:
            is_h_present = torsion.a.IsHydrogen() + torsion.b.IsHydrogen() + torsion.c.IsHydrogen() + torsion.d.IsHydrogen()
            if not is_h_present:
                heavy_torsions.append(torsion)
        return heavy_torsions

    def _determine_extra_angles(self, angle_force, reference_topology, oemol, growth_indices):
        """
        Determine extra angles to be placed on aromatic ring members. Sometimes,
        the native angle force is too weak to efficiently close the ring. As with the
        torsion force, this method assumes that only one residue is changing at a time.

        .. todo :: Use a database of biasing torsions constructed ahead of time and match to residues by NetworkX

        .. warning :: This currently will not work for polymer residues

        Parameters
        ----------
        angle_force : simtk.openmm.CustomAngleForce
            the force to which additional terms will be added
        reference_topology : simtk.openmm.app.Topology
            new/old topology if forward/backward
        growth_indices : list of int
            atom growth indices

        Returns
        -------
        angle_force : simtk.openmm.CustomAngleForce
            The modified angle force
        """
        from openeye import oechem, oeomega
        from simtk import openmm
        import itertools
        if len(growth_indices)==0:
            return
        angle_force_constant = 400.0*unit.kilojoules_per_mole/unit.radians**2
        atoms = list(reference_topology.atoms())

        #we now have the residue as an oemol. Time to find the relevant angles.
        #There's no equivalent to OEGetTorsions, so first find atoms that are relevant
        #TODO: find out if that's really true
        aromatic_pred = oechem.OEIsAromaticAtom()
        heavy_pred = oechem.OEIsHeavy()
        angle_criteria = oechem.OEAndAtom(aromatic_pred, heavy_pred)

        #get all heavy aromatic atoms:
        #TODO: do this more efficiently
        heavy_aromatics = list(oemol.GetAtoms(angle_criteria))
        for atom in heavy_aromatics:
            #bonded_atoms = [bonded_atom for bonded_atom in list(atom.GetAtoms()) if bonded_atom in heavy_aromatics]
            bonded_atoms = list(atom.GetAtoms())
            for angle_atoms in itertools.combinations(bonded_atoms, 2):
                    angle = oechem.OEGetAngle(oemol, angle_atoms[0], atom, angle_atoms[1])
                    atom_indices = [angle_atoms[0].GetData("topology_index"), atom.GetData("topology_index"), angle_atoms[1].GetData("topology_index")]
                    angle_radians = angle*unit.radian
                    growth_idx = self._calculate_growth_idx(atom_indices, growth_indices)
                    #If this is a CustomAngleForce, we need to pass the parameters as a list, and it will have the growth_idx parameter.
                    #If it's a regular HarmonicAngleForce, there is no growth_index and the parameters are passed separately.
                    if isinstance(angle_force, openmm.CustomAngleForce):
                        angle_force.addAngle(atom_indices[0], atom_indices[1], atom_indices[2], [angle_radians, angle_force_constant, growth_idx])
                    elif isinstance(angle_force, openmm.HarmonicAngleForce):
                        angle_force.addAngle(atom_indices[0], atom_indices[1], atom_indices[2], angle_radians, angle_force_constant)
                    else:
                        raise ValueError("Angle force must be either CustomAngleForce or HarmonicAngleForce")
        return angle_force

    def _calculate_growth_idx(self, particle_indices, growth_indices):
        """
        Utility function to calculate the growth index of a particular force.
        For each particle index, it will check to see if it is in growth_indices.
        If not, 0 is added to an array, if yes, the index in growth_indices is added.
        Finally, the method returns the max of the accumulated array
        Parameters
        ----------
        particle_indices : list of int
            The indices of particles involved in this force
        growth_indices : list of int
            The ordered list of indices for atom position proposals
        Returns
        -------
        growth_idx : int
            The growth_idx parameter
        """
        particle_indices_set = set(particle_indices)
        growth_indices_set = set(growth_indices)
        new_atoms_in_force = particle_indices_set.intersection(growth_indices_set)
        if len(new_atoms_in_force) == 0:
            return 0
        new_atom_growth_order = [growth_indices.index(atom_idx)+1 for atom_idx in new_atoms_in_force]
        return max(new_atom_growth_order)


class NetworkXProposalOrder(object):
    """
    This is a proposal order generating object that uses just networkx and graph traversal for simplicity.
    """

    def __init__(self, topology_proposal, direction="forward"):
        """
        Create a NetworkXProposalOrder class
        Parameters
        ----------
        topology_proposal : perses.rjmc.topology_proposal.TopologyProposal
            Container class for the transformation
        direction: str, default forward
            Whether to go forward or in reverse for the proposal.
        """
        from simtk.openmm import app

        self._topology_proposal = topology_proposal
        self._direction = direction
        self._hydrogen = app.Element.getByAtomicNumber(1.0)

        # Set the direction
        if direction == "forward":
            self._destination_system = self._topology_proposal.new_system
            self._new_atoms = self._topology_proposal.unique_new_atoms
            self._destination_topology = self._topology_proposal.new_topology
            self._atoms_with_positions = self._topology_proposal.new_to_old_atom_map.keys()
        elif direction == "reverse":
            self._destination_system = self._topology_proposal.old_system
            self._new_atoms = self._topology_proposal.unique_old_atoms
            self._destination_topology = self._topology_proposal.old_topology
            self._atoms_with_positions = self._topology_proposal.old_to_new_atom_map.keys()
        else:
            raise ValueError("Direction must be either forward or reverse.")

        self._new_atom_objects = list(self._destination_topology.atoms())
        self._new_atoms_to_place = [atom for atom in self._destination_topology.atoms() if atom.index in self._new_atoms]

        self._atoms_with_positions_set = set(self._atoms_with_positions)

        self._hydrogens = []
        self._heavy = []

        # Sort the new atoms into hydrogen and heavy atoms:
        for atom in self._new_atoms_to_place:
            if atom.element == self._hydrogen:
                self._hydrogens.append(atom.index)
            else:
                self._heavy.append(atom.index)

        # Sanity check
        if len(self._hydrogens)==0 and len(self._heavy)==0:
            msg = 'NetworkXProposalOrder: No new atoms for direction {}\n'.format(direction)
            msg += str(topology_proposal)
            raise Exception(msg)

        # Choose the first of the new atoms to find the corresponding residue:
        transforming_residue = self._new_atom_objects[self._new_atoms[0]].residue

        self._residue_graph = self._residue_to_graph(transforming_residue)

    def determine_proposal_order(self):
        """
        Determine the proposal order of this system pair.
        This includes the choice of a torsion. As such, a logp is returned.
        Parameters
        ----------
        direction : str, optional
            whether to determine the forward or reverse proposal order
        Returns
        -------
        atom_torsions : list of list of int
            A list of torsions, where the first atom in the torsion is the one being proposed
        logp_torsion_choice : list
            log probability of the chosen torsions as a list of sequential atom placements
        """
        heavy_atoms_torsions, heavy_logp = self._propose_atoms_in_order(self._heavy)
        hydrogen_atoms_torsions, hydrogen_logp = self._propose_atoms_in_order(self._hydrogens)
        proposal_order = heavy_atoms_torsions + hydrogen_atoms_torsions

        if len(proposal_order) == 0:
            msg = 'NetworkXProposalOrder: proposal_order is empty\n'
            raise Exception(msg)

        #Check that no atom is placed until each atom in the corresponding torsion is in the set of atoms with positions
        _set_of_atoms_with_positions = set(self._atoms_with_positions)

        # Now iterate through the proposal_order, ensuring that each atom in the corresponding torsion list is in the _set_of_atoms_with_positions (appending to the set after each placement)
        for torsion in proposal_order:
            assert set(torsion[1:]).issubset(_set_of_atoms_with_positions), "Proposal Order Issue: a torsion atom is not position-defined"
            _set_of_atoms_with_positions.add(torsion[0])

        # Ensure lists are not ill-defined
        assert heavy_logp + hydrogen_logp != [], "logp list of log_probabilities from torsion choices is an empty list"
        assert len(heavy_logp + hydrogen_logp) == len(proposal_order), "There is a mismatch in the size of the atom torsion proposals and the associated logps"

        return proposal_order, heavy_logp + hydrogen_logp

    def _propose_atoms_in_order(self, atom_group):
        """
        Propose a group of atoms along with corresponding torsions and a total log probability for the choice
        Parameters
        ----------
        atom_group : list of int
            The atoms to propose
        Returns
        -------
        atom_torsions : list of list of int
            A list of torsions, where the atom_torsions[0] is the one being proposed
        logp : list
            The contribution to the overall proposal log probability as a list of sequential logps

        """
        import networkx as nx
        from scipy import special
        atom_torsions= []
        logp = []
        assert len(atom_group) == len(set(atom_group)), "There are duplicate atom indices in the list of atom proposal indices"
        while len(atom_group) > 0:
                #initialise an eligible_torsions_list
                eligible_torsions_list = list()

                for atom_index in atom_group:

                    # Find the shortest path up to length four from the atom in question:
                    shortest_paths = nx.algorithms.single_source_shortest_path(self._residue_graph, atom_index, cutoff=4)

                    # Loop through the destination and path of each path and append to eligible_torsions_list
                    # if destination has a position and path[1:3] is a subset of atoms with positions
                    for destination, path in shortest_paths.items():

                        # Check if the path is length 4 (a torsion) and that the destination has a position. Continue if not.
                        if len(path) != 4 or destination not in self._atoms_with_positions_set:
                            continue

                        # If the last atom is in atoms with positions, check to see if the others are also.
                        # If they are, append the torsion to the list of possible torsions to propose
                        if set(path[1:3]).issubset(self._atoms_with_positions_set):
                            eligible_torsions_list.append(path)

                assert len(eligible_torsions_list) != 0, "There is a connectivity issue; there are no torsions from which to choose"
                #now we have to randomly choose a single torsion
                ntorsions = len(eligible_torsions_list)
                random_torsion_index = np.random.choice(range(ntorsions))
                random_torsion = eligible_torsions_list[random_torsion_index]

                #append random torsion to the atom_torsions and remove source atom from the atom_group
                chosen_atom_index = random_torsion[0]
                atom_torsions.append(random_torsion)
                atom_group.remove(chosen_atom_index)

                #add atom to atoms with positions and corresponding set
                self._atoms_with_positions_set.add(chosen_atom_index)

                #add the log probability of the choice to logp
                logp.append(np.log(1./ntorsions))

        # Ensure that logp is not ill-defined
        assert len(logp) == len(atom_torsions), "There is a mismatch in the size of the atom torsion proposals and the associated logps"

        return atom_torsions, logp


    def _residue_to_graph(self, residue):
        """
        Create a NetworkX graph representing the connectivity of a residue
        Parameters
        ----------
        residue : simtk.openmm.app.Residue
            The residue to use to create the graph
        Returns
        -------
        residue_graph : nx.Graph
            A graph representation of the residue
        """
        import networkx as nx
        g = nx.Graph()

        for atom in residue.atoms():
            g.add_node(atom)

        for bond in residue.bonds():
            g.add_edge(bond[0].index, bond[1].index)

        return g

class NoTorsionError(Exception):
    def __init__(self, message):
        # Call the base class constructor with the parameters it needs
        super(NoTorsionError, self).__init__(message)<|MERGE_RESOLUTION|>--- conflicted
+++ resolved
@@ -493,25 +493,8 @@
             else:
                 old_positions_for_torsion = copy.deepcopy(old_positions)
                 # Note that (r, theta, phi) are dimensionless here
-<<<<<<< HEAD
-                logp_phi = self._torsion_logp(context, torsion_atom_indices, old_positions_for_torsion, r, theta, phi, beta, self._n_torsion_divisions)
-
-            #we have to offset the potential by u(r) and u(theta)
-            # Retrieve relevant quantities for valence bond
-            r0, k = bond.type.req, bond.type.k * self._bond_softening_constant
-            sigma_r = unit.sqrt((1.0/(beta*k)))
-            r0, k, sigma_r = r0.value_in_unit_system(unit.md_unit_system), k.value_in_unit_system(unit.md_unit_system), sigma_r.value_in_unit_system(unit.md_unit_system)
-            u_r = 0.5*((r - r0)/sigma_r)**2
-
-            # Retrieve relevant quantities for valence angle
-            theta0, k = angle.type.theteq, angle.type.k * self._angle_softening_constant
-            sigma_theta = unit.sqrt(1.0/(beta * k))
-            theta0, k, sigma_theta = theta0.value_in_unit_system(unit.md_unit_system), k.value_in_unit_system(unit.md_unit_system), sigma_theta.value_in_unit_system(unit.md_unit_system)
-            u_theta = 0.5*((theta - theta0)/sigma_theta)**2
-=======
                 logp_phi = self._torsion_logp(context, torsion_atom_indices, old_positions_for_torsion, r, theta, phi, beta, self._n_torsion_divisions, bond, angle)
             _logger.info(f"\tlogp_phi = {logp_phi}")
->>>>>>> 07f4607c
 
             # Compute potential energy
             if direction == 'forward':
