--- conflicted
+++ resolved
@@ -45,13 +45,7 @@
     _known_forces = {'HarmonicBondForce', 'HarmonicAngleForce', 'PeriodicTorsionForce', 'NonbondedForce', 'MonteCarloBarostat'}
     _known_softcore_methods = ['default', 'amber', 'classic']
 
-<<<<<<< HEAD
-    _SYSTEM_EPSILON = sys.float_info.epsilon
-
-    def __init__(self, topology_proposal, current_positions, new_positions, use_dispersion_correction=False, functions=None):
-=======
     def __init__(self, topology_proposal, current_positions, new_positions, use_dispersion_correction=False, functions=None, softcore_method='default', softcore_alpha=None, softcore_beta=None):
->>>>>>> e8e5a544
         """
         Initialize the Hybrid topology factory.
 
