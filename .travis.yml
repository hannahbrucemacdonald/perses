language: c
sudo: false
addons:
  apt:
    sources:
    - ubuntu-toolchain-r-test
    packages:
      #- g++
      #- gfortran
      #- valgrind
      #- csh
      #- g++-multilib
      #- gcc-multilib
branches:
  except:
    - /^(?i:notest)-.*$/

install:
  #add random sleep from 1-10s to try to prevent overloading the anaconda servers
  - sleep $[ ( $RANDOM % 10 )  + 1 ]s
  - env
  - source devtools/travis-ci/install.sh
  - export PYTHONUNBUFFERED=true
  - export CC=gcc
  - export CXX=g++
  # Unpack encrypted OpenEye license file
  - if [ "$TRAVIS_SECURE_ENV_VARS" == true ]; then openssl aes-256-cbc -K $encrypted_e49582a90fb5_key -iv $encrypted_e49582a90fb5_iv -in devtools/travis-ci/oe_license.txt.enc -out $OE_LICENSE -d; fi
  - if [ "$TRAVIS_SECURE_ENV_VARS" == false ]; then echo "OpenEye license will not be installed in forks."; fi

script:
  # Create a test environment
  - conda create --yes -n test python=$python
  # Activate the test environment
  - source activate test
  # Add omnia
  - conda config --add channels omnia --add channels conda-forge
  # Add omnia dev channels
  - conda config --add channels omnia/label/dev
<<<<<<< HEAD
=======
  # Add OpenEye channel
  - conda config --add channels openeye
>>>>>>> 07992d56
  # Update conda
  - conda update --yes --all
  # Build the recipe
  - conda build devtools/conda-recipe
  # Install the package
  - conda install --yes --use-local ${PACKAGENAME}-dev
  # Install testing dependencies
  - conda install --yes --quiet pip nose nose-timer
  # Install and test openeye tools
  - pip install $OPENEYE_CHANNEL OpenEye-toolkits && python -c "import openeye; print(openeye.__version__)"
  # Test the package
  - cd devtools && nosetests perses --nocapture --verbosity=3 --with-timer -a '!advanced' && cd ..

env:
  matrix:
    - python=3.5 CONDA_PY=35 TESTSYSTEMS="ValenceSmallMoleculeLibraryTestSystem"
    - python=3.6 CONDA_PY=36 TESTSYSTEMS="ValenceSmallMoleculeLibraryTestSystem"

  global:
    - ORGNAME="omnia"
    - OE_LICENSE="$HOME/oe_license.txt"
    - PACKAGENAME="perses"
    # Location of decrypted OpenEye license file
    - OE_LICENSE="$HOME/oe_license.txt"
    - OPENEYE_CHANNEL="-i https://pypi.anaconda.org/OpenEye/simple"
    # encrypted BINSTAR_TOKEN for push of dev package to binstar
    - secure: "RRvLDPu9mPoNaRWIseaJdgShOXI+PaHPWKAIJvW7VYWcAS6iEN7W4Fj4zD5hkocQxc3ou97EtkgID+ApH10bSGKxCykyU0urSY9jsSOJX2m0AE19X0dVr6ySIQkwCWE6kUMVlvQYQo80fM2EMElD+btr4G9XBAhArAO7HvZHkoQ="

after_success:
  - echo "after_success"
  - if [ "$TRAVIS_SECURE_ENV_VARS" == true ]; then source devtools/travis-ci/after_success.sh; fi<|MERGE_RESOLUTION|>--- conflicted
+++ resolved
@@ -36,11 +36,8 @@
   - conda config --add channels omnia --add channels conda-forge
   # Add omnia dev channels
   - conda config --add channels omnia/label/dev
-<<<<<<< HEAD
-=======
   # Add OpenEye channel
   - conda config --add channels openeye
->>>>>>> 07992d56
   # Update conda
   - conda update --yes --all
   # Build the recipe
